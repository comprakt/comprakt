use crate::{
    ast::*,
    diagnostics::MaybeSpanned::{self, *},
    lexer::{Keyword, Operator, Span, Spanned, Token, TokenKind},
    strtab::Symbol,
    utils::MultiPeekable,
};

use failure::Fail;

use std::fmt;

type Precedence = usize;
#[derive(Debug, Clone, Copy, PartialEq, Eq)]
enum Assoc {
    Left,
    #[allow(dead_code)]
    Right,
}
#[rustfmt::skip]
const BINARY_OPERATORS: &[(Operator, Precedence, Assoc)] = &[
    (Operator::Star,              1, Assoc::Left),
    (Operator::Slash,             1, Assoc::Left),
    (Operator::Percent,           1, Assoc::Left),

    (Operator::Plus,              2, Assoc::Left),
    (Operator::Minus,             2, Assoc::Left),

    (Operator::LeftChevron,       3, Assoc::Left),
    (Operator::LeftChevronEqual,  3, Assoc::Left),
    (Operator::RightChevron,      3, Assoc::Left),
    (Operator::RightChevronEqual, 3, Assoc::Left),

    (Operator::DoubleEqual,       4, Assoc::Left),
    (Operator::ExclaimEqual,      4, Assoc::Left),

    (Operator::DoubleAmpersand,   5, Assoc::Left),

    (Operator::DoublePipe,        6, Assoc::Left),
];

<<<<<<< HEAD
#[rustfmt::skip]
#[derive(Debug, Clone, Fail)]
pub enum SyntaxError {
    // TODO Rather panic? If `MissingEOF` is instantiated, we have most certainly a bug
    #[fail(display = "missing end of file (EOF) token")]
=======
#[derive(Debug, Clone)]
pub enum SyntaxError<'f> {
>>>>>>> 71413bac
    MissingEOF,
    #[fail(display = "expected {}, found {}", expected, actual)]
    UnexpectedToken {
        actual: String,
        expected: String, // TODO This is temporary, shouldn't be string
    },
    #[fail(
        display = "invalid main method. It must be declared as `public static void main(String[] args)`"
    )]
    InvalidMainMethod,
    #[fail(display = "invalid new object expression")]
    InvalidNewObjectExpression,
}

pub trait ExpectedToken: fmt::Debug + fmt::Display {
    type Yields;
    fn matching(&self, token: &TokenKind) -> Option<Self::Yields>;

    fn matches(&self, token: &TokenKind) -> bool {
        self.matching(token).is_some()
    }
}

#[derive(Debug, Clone, Display)]
#[display(fmt = "{}", _0)]
// TODO Should be Copy, but TokenKind contains Rc
struct Exactly(TokenKind);
#[derive(Debug, Clone, Display)]
#[display(fmt = "a binary operator")]
struct BinaryOp;
#[derive(Debug, Clone, Display)]
#[display(fmt = "a unary operator")]
struct UnaryOp;
#[derive(Debug, Clone, Display)]
#[display(fmt = "an identifier")]
struct Identifier;
#[derive(Debug, Clone, Display)]
#[display(fmt = "an integer literal")]
struct IntegerLiteral;
#[derive(Debug, Clone, Display)]
#[display(fmt = "EOF")]
struct EOF;

impl From<Operator> for Exactly {
    fn from(op: Operator) -> Self {
        Exactly(TokenKind::Operator(op))
    }
}

impl From<Keyword> for Exactly {
    fn from(kw: Keyword) -> Self {
        Exactly(TokenKind::Keyword(kw))
    }
}

fn exactly(thing: impl Into<Exactly>) -> Exactly {
    thing.into()
}

impl ExpectedToken for Exactly {
    type Yields = ();
    fn matching(&self, token: &TokenKind) -> Option<Self::Yields> {
        if &self.0 == token {
            Some(())
        } else {
            None
        }
    }
}

impl ExpectedToken for BinaryOp {
    type Yields = (Operator, Precedence, Assoc);
    fn matching(&self, token: &TokenKind) -> Option<Self::Yields> {
        match token {
            TokenKind::Operator(op) => BINARY_OPERATORS
                .iter()
                .find(|(this_op, _, _)| this_op == op)
                .cloned(),
            _ => None,
        }
    }
}

impl ExpectedToken for UnaryOp {
    type Yields = ();
    fn matching(&self, token: &TokenKind) -> Option<Self::Yields> {
        match token {
            TokenKind::Operator(Operator::Exclaim) | TokenKind::Operator(Operator::Minus) => {
                Some(())
            }
            _ => None,
        }
    }
}

impl ExpectedToken for Identifier {
    type Yields = Symbol;
    fn matching(&self, token: &TokenKind) -> Option<Self::Yields> {
        match token {
            TokenKind::Identifier(ident) => Some(ident.clone()),
            _ => None,
        }
    }
}

impl ExpectedToken for IntegerLiteral {
    type Yields = Symbol;
    fn matching(&self, token: &TokenKind) -> Option<Self::Yields> {
        match token {
            TokenKind::IntegerLiteral(lit) => Some(lit.clone()),
            _ => None,
        }
    }
}

impl ExpectedToken for EOF {
    type Yields = ();
    fn matching(&self, token: &TokenKind) -> Option<Self::Yields> {
        match token {
            TokenKind::EOF => Some(()),
            _ => None,
        }
    }
}

type SyntaxResult<'f, T> = Result<T, MaybeSpanned<'f, SyntaxError>>;
// TODO Ok-value should be AST
type ParserResult<'f> = Result<(), MaybeSpanned<'f, SyntaxError>>;

pub struct Parser<'f, I>
where
    I: Iterator<Item = Token<'f>>,
{
    lexer: MultiPeekable<I>,
    eof_token: Option<Token<'f>>,
}

impl<'f, I> Parser<'f, I>
where
    I: Iterator<Item = Token<'f>>,
{
    pub fn new(lexer: I) -> Self {
        Parser {
            lexer: MultiPeekable::new(lexer),
            eof_token: None,
        }
    }

    pub fn parse(&mut self) -> ParserResult<'f> {
        self.parse_program()
    }

    /// Hide `lexer.next() == None` as `next() == EOF`
    fn next(&mut self) -> SyntaxResult<'f, Token<'f>> {
        self.peek()?;
        match self.lexer.next() {
            Some(token) => Ok(token),
            None => self
                .eof_token
                .clone()
                .ok_or(WithoutSpan(SyntaxError::MissingEOF)),
        }
    }

    /// Hide `lexer.peek() == None` as `peek() == EOF`
    fn peek(&mut self) -> SyntaxResult<'f, &Token<'f>> {
        self.peek_nth(0)
    }

    fn peek_nth(&mut self, n: usize) -> SyntaxResult<'f, &Token<'f>> {
        let v = self.lexer.peek_multiple(n + 1);

        for token in v.iter() {
            self.eof_token = if token.data == TokenKind::EOF {
                // Clone is cheap because token data is EOF
                Some((*token).clone())
            } else {
                None
            };
        }

        match v.get(n) {
            Some(token) => Ok(token),
            None => self
                .eof_token
                .as_ref()
                .ok_or(WithoutSpan(SyntaxError::MissingEOF)),
        }
    }

    /// In average compilers this is sometimes called `expect`
    #[allow(clippy::needless_pass_by_value)]
    fn omnomnom<E>(&mut self, want: E) -> SyntaxResult<'f, Spanned<'f, E::Yields>>
    where
        E: ExpectedToken,
    {
<<<<<<< HEAD
        let want = want.into();
        let actual = self.next()?;

        want.matching(&actual.data)
            .map(|yielded| actual.map(|_| yielded))
            .ok_or_else(|| {
                WithSpan(Spanned {
                    span: actual.span,
                    data: SyntaxError::UnexpectedToken {
                        actual: actual.data.to_string(),
                        // TODO: display all expected
                        expected: want.to_string(),
                    },
                })
=======
        let got = self.next()?;

        want.matching(&got.data)
            .map(|yielded| got.map(|_| yielded))
            .ok_or_else(|| SyntaxError::UnexpectedToken {
                got,
                expected: want.to_string(),
>>>>>>> 71413bac
            })
    }

    /// An average programmer might call this `try_read`, or a similarily
    /// whack-ass name
    #[allow(clippy::needless_pass_by_value)]
    fn omnomnoptional<E>(&mut self, want: E) -> SyntaxResult<'f, Option<Spanned<'f, E::Yields>>>
    where
        E: ExpectedToken,
    {
        self.omnomnoptional_if(want, |_| true)
    }

    /// Only consume token if pred(E::Yields) holds
    #[allow(clippy::needless_pass_by_value)]
    fn omnomnoptional_if<E, P>(
        &mut self,
        want: E,
        pred: P,
    ) -> SyntaxResult<'f, Option<Spanned<'f, E::Yields>>>
    where
        E: ExpectedToken,
        P: Fn(&E::Yields) -> bool,
    {
        let got = self.peek()?;

        Ok(want.matching(&got.data).filter(&pred).map(|yielded| {
            let got = self.next().unwrap();
            got.map(|_| yielded)
        }))
    }

    #[allow(clippy::needless_pass_by_value)]
    fn tastes_like<E>(&mut self, want: E) -> SyntaxResult<'f, bool>
    where
        E: ExpectedToken,
    {
        self.nth_tastes_like(0, want)
    }

    #[allow(clippy::needless_pass_by_value)]
    fn nth_tastes_like<E>(&mut self, n: usize, want: E) -> SyntaxResult<'f, bool>
    where
        E: ExpectedToken,
    {
        self.peek_nth(n).map(|got| want.matches(&got.data))
    }

    fn parse_program(&mut self) -> ParserResult<'f> {
        while self.omnomnoptional(EOF)?.is_none() {
            self.parse_class_declaration()?;
        }

        Ok(())
    }

    fn parse_class_declaration(&mut self) -> ParserResult<'f> {
        self.omnomnom(exactly(Keyword::Class))?;
        self.omnomnom(Identifier)?;

        self.omnomnom(exactly(Operator::LeftBrace))?;
        while self
            .omnomnoptional(exactly(Operator::RightBrace))?
            .is_none()
        {
            self.parse_class_member()?;
        }

        Ok(())
    }

    fn parse_class_member(&mut self) -> ParserResult<'f> {
<<<<<<< HEAD
        let start_position = self.omnomnom::<Exactly, _>(Keyword::Public)?.span.start;
=======
        self.omnomnom(exactly(Keyword::Public))?;
>>>>>>> 71413bac

        let is_static = self.omnomnoptional(exactly(Keyword::Static))?.is_some();
        let return_type = self.parse_type()?;
        self.omnomnom(Identifier)?;

        if self.omnomnoptional(exactly(Operator::LeftParen))?.is_some() {
            // method or main method

            let params = if !self.tastes_like(exactly(Operator::RightParen))? {
                self.parse_parameters()?
            } else {
                ParameterList::new()
            };

<<<<<<< HEAD
            let end_position = self
                .omnomnom::<Exactly, _>(Operator::RightParen)?
                .span
                .start;
=======
            self.omnomnom(exactly(Operator::RightParen))?;
>>>>>>> 71413bac

            if self.omnomnoptional(exactly(Keyword::Throws))?.is_some() {
                self.omnomnom(Identifier)?;
            }

            // Check that "static" => Type=void && ParameterList==(String[] IDENT)
            // TODO Should be handled during semantical analysis
            if is_static
                && (return_type != Type::Basic(BasicType::Void)
                    || params.len() != 1
                    || params[0].ty
                        != Type::ArrayOf(box Type::Basic(BasicType::Ident(Symbol::from("String")))))
            {
                return Err(WithSpan(Spanned {
                    span: Span {
                        start: start_position,
                        end: end_position,
                    },
                    data: SyntaxError::InvalidMainMethod,
                }));
            }

            self.parse_block()?;
        } else {
            self.omnomnom(exactly(Operator::Semicolon))?;
        }

        Ok(())
    }

    fn parse_parameters(&mut self) -> SyntaxResult<'f, ParameterList> {
        let mut param_list = ParameterList::new();

        param_list.push(self.parse_parameter()?);
        while self.omnomnoptional(exactly(Operator::Comma))?.is_some() {
            param_list.push(self.parse_parameter()?);
        }

        Ok(param_list)
    }

    fn parse_parameter(&mut self) -> SyntaxResult<'f, VariableDecl> {
        let ty = self.parse_type()?;
        let name = self.omnomnom(Identifier)?;

        Ok(VariableDecl {
            ty,
            name: name.data,
        })
    }

    fn parse_type(&mut self) -> SyntaxResult<'f, Type> {
        let mut ty = Type::Basic(self.parse_basic_type()?);

        while self
            .omnomnoptional(exactly(Operator::LeftBracket))?
            .is_some()
        {
            self.omnomnom(exactly(Operator::RightBracket))?;
            ty = Type::ArrayOf(box ty);
        }

        Ok(ty)
    }

    fn parse_basic_type(&mut self) -> SyntaxResult<'f, BasicType> {
        if self.omnomnoptional(exactly(Keyword::Int))?.is_some() {
            Ok(BasicType::Int)
        } else if self.omnomnoptional(exactly(Keyword::Boolean))?.is_some() {
            Ok(BasicType::Bool)
        } else if self.omnomnoptional(exactly(Keyword::Void))?.is_some() {
            Ok(BasicType::Void)
        } else if let Some(sym) = self.omnomnoptional(Identifier)? {
            Ok(BasicType::Ident(sym.data))
        } else {
            let actual = self.next()?;
            Err(WithSpan(Spanned {
                span: actual.span,
                data: SyntaxError::UnexpectedToken {
                    actual: actual.data.to_string(),
                    expected: "keyword `int`, `boolean`, `void` or an identifier".to_string(),
                },
            }))
        }
    }

    fn parse_block(&mut self) -> ParserResult<'f> {
        self.omnomnom(exactly(Operator::LeftBrace))?;

        while self
            .omnomnoptional(exactly(Operator::RightBrace))?
            .is_none()
        {
            self.parse_block_statement()?;
        }

        Ok(())
    }

    fn parse_statement(&mut self) -> ParserResult<'f> {
        self.parse_statement_or_local_var(false)
    }

    fn parse_block_statement(&mut self) -> ParserResult<'f> {
        self.parse_statement_or_local_var(true)
    }

    // Using a bool-flag for *LocalVarDeclStatement* allows us to delay the
    // descision on weather the statement at point is a *LocalVarDeclStatement*
    fn parse_statement_or_local_var(&mut self, allow_local_var_decl: bool) -> ParserResult<'f> {
        if self.tastes_like(exactly(Operator::LeftBrace))? {
            self.parse_block()
        } else if self.omnomnoptional(exactly(Operator::Semicolon))?.is_some() {
            // empty statement
            Ok(())
        } else if self.omnomnoptional(exactly(Keyword::If))?.is_some() {
            self.omnomnom(exactly(Operator::LeftParen))?;
            self.parse_expression()?;
            self.omnomnom(exactly(Operator::RightParen))?;

            self.parse_statement()?;
            if let Ok(Some(_)) = self.omnomnoptional(exactly(Keyword::Else)) {
                self.parse_statement()?;
            }

            Ok(())
        } else if self.omnomnoptional(exactly(Keyword::While))?.is_some() {
            self.omnomnom(exactly(Operator::LeftParen))?;
            self.parse_expression()?;
            self.omnomnom(exactly(Operator::RightParen))?;

            self.parse_statement()
        } else if self.omnomnoptional(exactly(Keyword::Return))?.is_some() {
            if !self.tastes_like(exactly(Operator::Semicolon))? {
                self.parse_expression()?;
            }

            self.omnomnom(exactly(Operator::Semicolon))?;

            Ok(())
        } else if allow_local_var_decl {
            // next (0th) tastes like *BasicType*
            // and next after that (1st) like *Identifier* or 1st+2nd like '[]'
            if (self.tastes_like(exactly(Keyword::Int))?
                || self.tastes_like(exactly(Keyword::Boolean))?
                || self.tastes_like(exactly(Keyword::Void))?
                || self.tastes_like(Identifier)?)
                && (self.nth_tastes_like(1, Identifier)?
                    || (self.nth_tastes_like(1, exactly(Operator::LeftBracket))?
                        && self.nth_tastes_like(2, exactly(Operator::RightBracket))?))
            {
                // Local var decl
                self.parse_type()?;
                self.omnomnom(Identifier)?;
                if self.omnomnoptional(exactly(Operator::Equal))?.is_some() {
                    self.parse_expression()?;
                }

                self.omnomnom(exactly(Operator::Semicolon))?;
            } else {
                self.parse_expression_statement()?;
            }

            Ok(())
        } else {
            self.parse_expression_statement()
        }
    }

    fn parse_expression_statement(&mut self) -> ParserResult<'f> {
        self.parse_expression()?;
        self.omnomnom(exactly(Operator::Semicolon))?;

        Ok(())
    }

    fn parse_expression(&mut self) -> ParserResult<'f> {
        self.parse_binary_expression(0)?;

        // Assignment expression
        while self.omnomnoptional(exactly(Operator::Equal))?.is_some() {
            self.parse_binary_expression(0)?;
        }

        Ok(())
    }

    /// Uses precedence climbing
    fn parse_binary_expression(&mut self, min_precedence: usize) -> ParserResult<'f> {
        self.parse_unary_expression()?;

        // tries to read some binary operators
        while let Some((_, mut prec, assoc)) = self
            .omnomnoptional_if(BinaryOp, |(_, prec, _)| *prec >= min_precedence)?
            .map(|spanned| spanned.data)
        {
            if assoc == Assoc::Left {
                prec += 1;
            }

            self.parse_binary_expression(prec)?;
        }

        Ok(())
    }

    fn parse_unary_expression(&mut self) -> ParserResult<'f> {
        if self.omnomnoptional(UnaryOp)?.is_some() {
            // This is tail-recursive!
            self.parse_unary_expression()
        } else {
            self.parse_postfix_expression()
        }
    }

    fn parse_postfix_expression(&mut self) -> ParserResult<'f> {
        self.parse_primary_expression()?;

        loop {
            if self.omnomnoptional(exactly(Operator::Dot))?.is_some() {
                self.omnomnom(Identifier)?;

                if self.tastes_like(exactly(Operator::LeftParen))? {
                    // method call: EXPR.ident(arg1, arg2, ...)
                    self.parse_parenthesized_argument_list()?;
                } else {
                    // member reference: EXPR.ident
                }
            } else if self
                .omnomnoptional(exactly(Operator::LeftBracket))?
                .is_some()
            {
                // array access: EXPR[EXPR]
                self.parse_expression()?;
                self.omnomnom(exactly(Operator::RightBracket))?;
            } else {
                break;
            }
        }

        Ok(())
    }

    fn parse_primary_expression(&mut self) -> ParserResult<'f> {
        if self.omnomnoptional(Identifier)?.is_some() {
            if self.tastes_like(exactly(Operator::LeftParen))? {
                // function call
                self.parse_parenthesized_argument_list()
            } else {
                // var ref
                Ok(())
            }
        } else if self.omnomnoptional(exactly(Operator::LeftParen))?.is_some() {
            // parenthesized expression
            self.parse_expression()?;
            self.omnomnom(exactly(Operator::RightParen))?;

            Ok(())
<<<<<<< HEAD
        } else if let Some(new_keyword) = self.omnomnoptional::<Exactly, _>(Keyword::New)? {
            let start_position = new_keyword.span.start;
=======
        } else if self.omnomnoptional(exactly(Keyword::New))?.is_some() {
>>>>>>> 71413bac
            let new_type = self.parse_basic_type()?;

            if self.omnomnoptional(exactly(Operator::LeftParen))?.is_some() {
                // new object expression
<<<<<<< HEAD
                let end_position = self.omnomnom::<Exactly, _>(Operator::RightParen)?.span.end;
=======
                self.omnomnom(exactly(Operator::RightParen))?;
>>>>>>> 71413bac

                // TODO should be handled during semantical analysis
                if matches!(new_type, BasicType::Void | BasicType::Int | BasicType::Bool) {
                    return Err(WithSpan(Spanned {
                        span: Span {
                            start: start_position,
                            end: end_position,
                        },
                        data: SyntaxError::InvalidNewObjectExpression,
                    }));
                }
            } else {
                // new array expression
                self.omnomnom(exactly(Operator::LeftBracket))?;
                self.parse_expression()?;
                self.omnomnom(exactly(Operator::RightBracket))?;

                while self.tastes_like(exactly(Operator::LeftBracket))?
                    && self.nth_tastes_like(1, exactly(Operator::RightBracket))?
                {
                    self.omnomnom(exactly(Operator::LeftBracket))?;
                    self.omnomnom(exactly(Operator::RightBracket))?;
                }
            }

            Ok(())
        } else if self.omnomnoptional(exactly(Keyword::Null))?.is_some()
            || self.omnomnoptional(exactly(Keyword::False))?.is_some()
            || self.omnomnoptional(exactly(Keyword::True))?.is_some()
            || self.omnomnoptional(exactly(Keyword::This))?.is_some()
            || self.omnomnoptional(IntegerLiteral)?.is_some()
        {
            Ok(())
        } else {
            Err(WithSpan(Spanned {
                span: self.peek()?.span.clone(),
                data: SyntaxError::UnexpectedToken {
                    actual: self.next()?.data.to_string(),
                    expected: "primary expression".to_string(),
                },
            }))
        }
    }

    fn parse_parenthesized_argument_list(&mut self) -> ParserResult<'f> {
        self.omnomnom(exactly(Operator::LeftParen))?;

        if !self.tastes_like(exactly(Operator::RightParen))? {
            self.parse_expression()?;
            while self.omnomnoptional(exactly(Operator::Comma))?.is_some() {
                self.parse_expression()?;
            }
        }

        self.omnomnom(exactly(Operator::RightParen))?;

        Ok(())
    }
}

#[cfg(test)]
#[allow(clippy::string_lit_as_bytes)]
mod tests {
    use super::*;
    use crate::{asciifile::AsciiFile, context::Context, lexer::Lexer, strtab::StringTable};

    macro_rules! lex_input {
        ($itervar:ident = $input:expr) => {
            let strtab = StringTable::new();
            let input = AsciiFile::new($input.as_bytes()).unwrap();
            let ctx = Context::dummy(&input);
            let $itervar = Lexer::new(&strtab, &ctx)
                .map(|r| r.unwrap())
                .filter(|t| match t.data {
                    TokenKind::Whitespace | TokenKind::Comment(_) => false,
                    _ => true,
                });
        };
    }

    #[test]
    fn iter_test() {}

    #[test]
    fn hello_world() {
        lex_input!(
            lx = r#"
            class Foo {
                public static void main( String[] args) {
                    System.out.println(42);
                }
            }
        "#
        );
        assert_matches!(Parser::new(lx).parse(), Ok(_))
    }

    #[test]
    fn missing_semicolon() {
        lex_input!(
            lx = r#"
            class Foo {
                public static void main( String[] args) {
                    System.out.println(42)
                }
            }
        "#
        );
        assert_matches!(Parser::new(lx).parse(), Err(_))
    }

    #[test]
    fn invalid_basic_type() {
        lex_input!(
            lx = r#"
            class Foo {
                public abstract foo() {
                    System.out.println(42);
                }
            }
        "#
        );
        assert_matches!(Parser::new(lx).parse(), Err(_));
    }

    #[test]
    fn invalid_statement() {
        lex_input!(
            lx = r#"
            class Foo {
                public static void main(String[] args) {
                    []42;
                }
            }
        "#
        );
        assert_matches!(Parser::new(lx).parse(), Err(_));
    }

    #[test]
    fn invalid_expression() {
        lex_input!(
            lx = r#"
            class Foo {
                public static void main(String[] args) {
                    return + 42;
                }
            }
        "#
        );
        assert_matches!(Parser::new(lx).parse(), Err(_));
    }

    #[test]
    fn valid_expression() {
        lex_input!(
            lx = r#"
            class Foo {
                public static void main(String[] args) {
                    return 11 + 42 * 31;
                }
            }
        "#
        );
        assert_matches!(Parser::new(lx).parse(), Ok(_));
    }

    #[test]
    fn assignment_expression() {
        lex_input!(
            lx = r#"
            class Foo {
                public static void main(String[] args) {
                    return x || y = z  ;
                }
            }
        "#
        );
        assert_matches!(Parser::new(lx).parse(), Ok(_))
    }

    #[test]
    fn else_with_empty_statement() {
        lex_input!(lx = r#"if(angry) {} else;"#);
        let mut p = Parser::new(lx);
        p.parse_statement()
            .map_err(|e| println!("{:?}", e))
            .unwrap();
    }

    mod phase2_tests {
        use super::*;

        #[test]
        fn invalid_main_method() {
            lex_input!(
                lx = r#"
                class Foo {
                    public static void main(int[] args) {
                        System.out.println(42);
                    }
                }
            "#
            );
            assert_matches!(
                Parser::new(lx).parse(),
                Err(WithSpan(Spanned {
                    data: SyntaxError::InvalidMainMethod,
                    ..
                }))
            )
        }

        #[test]
        fn invalid_new_object_expression() {
            lex_input!(
                lx = r#"
                class Foo {
                    public static void main(String[] args) {
                        int x = new int();
                    }
                }
            "#
            );
            assert_matches!(
                Parser::new(lx).parse(),
                Err(WithSpan(Spanned {
                    data: SyntaxError::InvalidNewObjectExpression,
                    ..
                }))
            )
        }
    }
}<|MERGE_RESOLUTION|>--- conflicted
+++ resolved
@@ -39,16 +39,10 @@
     (Operator::DoublePipe,        6, Assoc::Left),
 ];
 
-<<<<<<< HEAD
 #[rustfmt::skip]
 #[derive(Debug, Clone, Fail)]
 pub enum SyntaxError {
-    // TODO Rather panic? If `MissingEOF` is instantiated, we have most certainly a bug
     #[fail(display = "missing end of file (EOF) token")]
-=======
-#[derive(Debug, Clone)]
-pub enum SyntaxError<'f> {
->>>>>>> 71413bac
     MissingEOF,
     #[fail(display = "expected {}, found {}", expected, actual)]
     UnexpectedToken {
@@ -245,8 +239,6 @@
     where
         E: ExpectedToken,
     {
-<<<<<<< HEAD
-        let want = want.into();
         let actual = self.next()?;
 
         want.matching(&actual.data)
@@ -260,15 +252,6 @@
                         expected: want.to_string(),
                     },
                 })
-=======
-        let got = self.next()?;
-
-        want.matching(&got.data)
-            .map(|yielded| got.map(|_| yielded))
-            .ok_or_else(|| SyntaxError::UnexpectedToken {
-                got,
-                expected: want.to_string(),
->>>>>>> 71413bac
             })
     }
 
@@ -341,11 +324,7 @@
     }
 
     fn parse_class_member(&mut self) -> ParserResult<'f> {
-<<<<<<< HEAD
-        let start_position = self.omnomnom::<Exactly, _>(Keyword::Public)?.span.start;
-=======
-        self.omnomnom(exactly(Keyword::Public))?;
->>>>>>> 71413bac
+        let start_position = self.omnomnom(exactly(Keyword::Public))?.span.start;
 
         let is_static = self.omnomnoptional(exactly(Keyword::Static))?.is_some();
         let return_type = self.parse_type()?;
@@ -360,14 +339,7 @@
                 ParameterList::new()
             };
 
-<<<<<<< HEAD
-            let end_position = self
-                .omnomnom::<Exactly, _>(Operator::RightParen)?
-                .span
-                .start;
-=======
-            self.omnomnom(exactly(Operator::RightParen))?;
->>>>>>> 71413bac
+            let end_position = self.omnomnom(exactly(Operator::RightParen))?.span.start;
 
             if self.omnomnoptional(exactly(Keyword::Throws))?.is_some() {
                 self.omnomnom(Identifier)?;
@@ -626,21 +598,13 @@
             self.omnomnom(exactly(Operator::RightParen))?;
 
             Ok(())
-<<<<<<< HEAD
-        } else if let Some(new_keyword) = self.omnomnoptional::<Exactly, _>(Keyword::New)? {
+        } else if let Some(new_keyword) = self.omnomnoptional(exactly(Keyword::New))? {
             let start_position = new_keyword.span.start;
-=======
-        } else if self.omnomnoptional(exactly(Keyword::New))?.is_some() {
->>>>>>> 71413bac
             let new_type = self.parse_basic_type()?;
 
             if self.omnomnoptional(exactly(Operator::LeftParen))?.is_some() {
                 // new object expression
-<<<<<<< HEAD
-                let end_position = self.omnomnom::<Exactly, _>(Operator::RightParen)?.span.end;
-=======
-                self.omnomnom(exactly(Operator::RightParen))?;
->>>>>>> 71413bac
+                let end_position = self.omnomnom(exactly(Operator::RightParen))?.span.end;
 
                 // TODO should be handled during semantical analysis
                 if matches!(new_type, BasicType::Void | BasicType::Int | BasicType::Bool) {
