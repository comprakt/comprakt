use crate::{lexer::Span, strtab::Symbol};

/// This is the top-level AST node. It stores all class declerations of the
/// MiniJava program.
#[derive(Debug, PartialEq, Eq)]
pub struct Program<'t> {
    pub span: Span<'t>,
    pub classes: Vec<ClassDeclaration<'t>>,
}

/// This AST node stores the Class decleration, which consists of a name and
/// the members of the class.
#[derive(Debug, PartialEq, Eq)]
pub struct ClassDeclaration<'t> {
    pub span: Span<'t>,
    pub name: Symbol,
    pub members: Vec<ClassMember<'t>>,
}

/// This AST node describes a class member. Variants of class members are
/// defined in `ClassMemberKind`. Every class member has a type and a name.
#[derive(Debug, PartialEq, Eq)]
pub struct ClassMember<'t> {
<<<<<<< HEAD
    pub span: Span<'t>,
    pub node: ClassMemberKind<'t>,
    pub ty: Type<'t>,
    pub name: Symbol,
    pub is_static: bool,
=======
    span: Span<'t>,
    node: ClassMemberKind<'t>,
    /// Either the type of a `Field` or the return type of a `Method*`
    ty: Type<'t>,
    name: Symbol,
>>>>>>> 1fc78c65
}

pub type ParameterList<'t> = Vec<Parameter<'t>>;

/// A class member is either one of
/// * `Field`: a decleration of a field of a class
/// * `Method`: a method of a class
/// * `MainMethod`: a main method, which is a special method that is only
/// allowed once in a MiniJava Program
#[derive(Debug, PartialEq, Eq)]
pub enum ClassMemberKind<'t> {
    Field,
    Method(ParameterList<'t>, MethodRest<'t>, Block<'t>),
}

/// Holds the `Identifier` of the `throws` method rest.
///
/// In Java a methods can throw an exception. In MiniJava this is syntactically
/// possible but since there are no exceptions in MiniJava, it can be ignored
/// in later stages. We still need to type check for the `Identifier`.
#[derive(Debug, PartialEq, Eq)]
pub struct MethodRest<'t> {
    pub span: Span<'t>,
    pub throws: Option<Symbol>,
}

/// This AST node represents a method parameter. A parameter consists of a
/// `Type` and a name.
#[derive(Debug, PartialEq, Eq)]
pub struct Parameter<'t> {
    pub span: Span<'t>,
    pub ty: Type<'t>,
    pub name: Symbol,
}

/// A `Type` is basically a `BasicType`. Optional it can be an (n-dimensional)
/// array type.
#[derive(Debug, PartialEq, Eq)]
pub struct Type<'t> {
    pub span: Span<'t>,
    pub ty: BasicType,
    /// Depth of the array type (number of `[]`) i.e. this means means `self.ty
    /// []^(self.array)`
    pub array: u64,
}

/// A `BasicType` is either one of
/// * `Int`: a 32-bit integer
/// * `Boolean`: a boolean
/// * `Void`: a void type
/// * `Custom`: a custom defined type
#[derive(Debug, PartialEq, Eq)]
pub enum BasicType {
    Int,
    Boolean,
    Void,
    Custom(Symbol),
}

/// A `Block` in the AST is basically just a vector of statements.
#[derive(Debug, PartialEq, Eq)]
pub struct Block<'t> {
    pub span: Span<'t>,
    pub statements: Vec<Stmt<'t>>,
}

/// A statement is one of the statements defined in `StmtKind`.
#[derive(Debug, PartialEq, Eq)]
pub struct Stmt<'t> {
    pub span: Span<'t>,
    pub node: StmtKind<'t>,
}

/// A statement can have one of the kinds:
/// * `Block`: A bloch defined in `Block`
/// * `Empty`: An empty statement: `;`
/// * `If`: a if expression consisting of the condition, its body and
/// optionally an else statement * `Expression`: an expression defined in `Expr`
/// * `While`: a while loop consisting of the condition and its body
/// * `Return`: a return which can optionally return an expression
/// * `LocalVariableDeclaration`: a decleration and optional initialization of
/// a local variable
#[derive(Debug, PartialEq, Eq)]
pub enum StmtKind<'t> {
    Block(Block<'t>),
    Empty,
    If(Box<Expr<'t>>, Box<Stmt<'t>>, Option<Box<Stmt<'t>>>),
    Expression(Box<Expr<'t>>),
    While(Box<Expr<'t>>, Box<Stmt<'t>>),
    Return(Option<Box<Expr<'t>>>),
    LocalVariableDeclaration(Type<'t>, Symbol, Option<Box<Expr<'t>>>),
}

/// An expression is one of the expressions defined in `ExprKind`
#[derive(Debug, PartialEq, Eq)]
pub struct Expr<'t> {
    pub span: Span<'t>,
    pub node: ExprKind<'t>,
}

/// An expression is either one of
/// * `Binary`: one of the binary operations defined in `BinaryOp`
/// * `Unary`: one of the unary operations defined in `UnaryOp`
/// * `Postfix`: a primary expression with arbitrary many postfix operations
/// defined in `PostfixOp`
#[derive(Debug, PartialEq, Eq)]
pub enum ExprKind<'t> {
    Assignment(Box<Expr<'t>>, Vec<Expr<'t>>),
    Binary(BinaryOp, Box<Expr<'t>>, Box<Expr<'t>>),
    Unary(Vec<UnaryOp>, Box<Expr<'t>>),
    Postfix(Box<Expr<'t>>, Vec<PostfixOp<'t>>),

    // The old primary expressions
    Null,
    Boolean(bool),
    Int(Symbol), // TODO Should be String?
    Var(Symbol),
    GlobalMethodInvocation(Symbol, ArgumentList<'t>),
    This,
    NewObject(BasicType),
    NewArray(BasicType, Box<Expr<'t>>, u64),
}

/// Binary operations like comparisons (`==`, `!=`, `<=`, ...), logical
/// operations (`||`, `&&`) or algebraic operation (`+`, `-`, `*`, `/`, `%`).
#[derive(Debug, PartialEq, Eq, Clone, Copy)]
pub enum BinaryOp {
    Equals,
    NotEquals,
    LessThan,
    GreaterThan,
    LessEquals,
    GreaterEquals,

    LogicalOr,
    LogicalAnd,

<<<<<<< HEAD
    Mod,
    Sub,
=======
>>>>>>> 1fc78c65
    Add,
    Sub,
    Mul,
    Div,
    Mod,
}

/// One of the unary operations `!` and `-`
#[derive(Debug, PartialEq, Eq, Clone, Copy)]
pub enum UnaryOp {
    Not,
    Neg,
}

pub type ArgumentList<'t> = Vec<Box<Expr<'t>>>;

/// A primary expression is either one of
/// * `Null`: the `null` keyword
/// * `Boolean`: a boolean literal
/// * `Int`: an integer literal
/// * `Var`: use of a variable
/// * `Method`: an method invocation
/// * `This`: the `this` keyword
/// * `Parenthesized`: a parenthesized expression
/// * `NewObject`: generating a new object, e.g. `new Foo()`
/// * `NewArray`: generating a new array, e.g. `new int[]`
#[derive(Debug, PartialEq, Eq)]
<<<<<<< HEAD
=======
pub enum PrimaryExprKind<'t> {
    Null,
    Boolean(bool),
    Int(i32),
    Var(Symbol),
    Method(Symbol, ArgumentList<'t>),
    This,
    Parenthesized(Box<Expr<'t>>),
    NewObject(Symbol),
    NewArray(BasicType, Box<Expr<'t>>, u64),
}

/// A postfix operation is one of the operations defined in `PostfixOpKind`
#[derive(Debug, PartialEq, Eq)]
>>>>>>> 1fc78c65
pub struct PostfixOp<'t> {
    pub span: Span<'t>,
    pub node: PostfixOpKind<'t>,
}

/// A postfix operation is either one of
/// * `MethodInvocation`: a method invocation on a primary expression:
/// `foo.method()` * `FieldAccess`: a field access on a primary expression:
/// `foo.bar` * `ArrayAccess`: an array access on a primary expression:
/// `foo[42]`
#[derive(Debug, PartialEq, Eq)]
pub enum PostfixOpKind<'t> {
    MethodInvocation(Symbol, ArgumentList<'t>),
    FieldAccess(Symbol),
    ArrayAccess(Box<Expr<'t>>),
}<|MERGE_RESOLUTION|>--- conflicted
+++ resolved
@@ -21,19 +21,12 @@
 /// defined in `ClassMemberKind`. Every class member has a type and a name.
 #[derive(Debug, PartialEq, Eq)]
 pub struct ClassMember<'t> {
-<<<<<<< HEAD
     pub span: Span<'t>,
     pub node: ClassMemberKind<'t>,
+    /// Either the type of a `Field` or the return type of a `Method*`
     pub ty: Type<'t>,
     pub name: Symbol,
     pub is_static: bool,
-=======
-    span: Span<'t>,
-    node: ClassMemberKind<'t>,
-    /// Either the type of a `Field` or the return type of a `Method*`
-    ty: Type<'t>,
-    name: Symbol,
->>>>>>> 1fc78c65
 }
 
 pub type ParameterList<'t> = Vec<Parameter<'t>>;
@@ -135,10 +128,23 @@
 }
 
 /// An expression is either one of
+/// * `Assignment`: an assignment expression
 /// * `Binary`: one of the binary operations defined in `BinaryOp`
 /// * `Unary`: one of the unary operations defined in `UnaryOp`
 /// * `Postfix`: a primary expression with arbitrary many postfix operations
 /// defined in `PostfixOp`
+/// The primary expression from the original grammer are also part of this,
+/// since the distinction is only required for correct postfix-op parsing. These
+/// are:
+/// * `Null`: the `null` keyword
+/// * `Boolean`: a boolean literal
+/// * `Int`: an integer literal
+/// * `Var`: use of a variable
+/// * `Method`: an method invocation
+/// * `This`: the `this` keyword
+/// * `Parenthesized`: a parenthesized expression
+/// * `NewObject`: generating a new object, e.g. `new Foo()`
+/// * `NewArray`: generating a new array, e.g. `new int[]`
 #[derive(Debug, PartialEq, Eq)]
 pub enum ExprKind<'t> {
     Assignment(Box<Expr<'t>>, Vec<Expr<'t>>),
@@ -171,11 +177,6 @@
     LogicalOr,
     LogicalAnd,
 
-<<<<<<< HEAD
-    Mod,
-    Sub,
-=======
->>>>>>> 1fc78c65
     Add,
     Sub,
     Mul,
@@ -192,34 +193,8 @@
 
 pub type ArgumentList<'t> = Vec<Box<Expr<'t>>>;
 
-/// A primary expression is either one of
-/// * `Null`: the `null` keyword
-/// * `Boolean`: a boolean literal
-/// * `Int`: an integer literal
-/// * `Var`: use of a variable
-/// * `Method`: an method invocation
-/// * `This`: the `this` keyword
-/// * `Parenthesized`: a parenthesized expression
-/// * `NewObject`: generating a new object, e.g. `new Foo()`
-/// * `NewArray`: generating a new array, e.g. `new int[]`
-#[derive(Debug, PartialEq, Eq)]
-<<<<<<< HEAD
-=======
-pub enum PrimaryExprKind<'t> {
-    Null,
-    Boolean(bool),
-    Int(i32),
-    Var(Symbol),
-    Method(Symbol, ArgumentList<'t>),
-    This,
-    Parenthesized(Box<Expr<'t>>),
-    NewObject(Symbol),
-    NewArray(BasicType, Box<Expr<'t>>, u64),
-}
-
 /// A postfix operation is one of the operations defined in `PostfixOpKind`
 #[derive(Debug, PartialEq, Eq)]
->>>>>>> 1fc78c65
 pub struct PostfixOp<'t> {
     pub span: Span<'t>,
     pub node: PostfixOpKind<'t>,
