--- conflicted
+++ resolved
@@ -1,7 +1,3 @@
-<<<<<<< HEAD
-use crate::{lexer::Spanned, strtab::Symbol};
-use strum_macros::EnumDiscriminants;
-=======
 use asciifile::Spanned;
 use crate::strtab::Symbol;
 use strum_macros::EnumDiscriminants;
@@ -12,7 +8,6 @@
     Empty,
     Program(Spanned<'t, Program<'t>>),
 }
->>>>>>> 3ab467b6
 
 /// This is the top-level AST node. It stores all class declerations of the
 /// MiniJava program.
@@ -40,18 +35,11 @@
 pub type ParameterList<'t> = Vec<Spanned<'t, Parameter<'t>>>;
 
 /// A class member is either one of
-<<<<<<< HEAD
-/// * `Field`: a decleration of a field of a class
-/// * `Method`: a method of a class
-/// * `MainMethod`: a main method, which is a special method that is only
-/// allowed once in a MiniJava Program
-=======
 /// * `Field(type)`: a decleration of a field of a class
 /// * `Method(type, params, body)`: a method of a class
 /// * `MainMethod(param, body)`: a main method, which is a special method that
 /// is only allowed once in a MiniJava Program. The `param` is the name of a
 /// symbol that must not be used in the body.
->>>>>>> 3ab467b6
 #[strum_discriminants(derive(Display))]
 #[derive(EnumDiscriminants, Debug, PartialEq, Eq)]
 pub enum ClassMemberKind<'t> {
