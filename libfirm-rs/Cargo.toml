--- conflicted
+++ resolved
@@ -14,8 +14,5 @@
 libfirm-rs-bindings = { path = "../libfirm-rs-bindings" }
 derive_more = "0.13"
 strum_macros = "*"
-<<<<<<< HEAD
 log = "*"
-=======
-lazy_static = "1.2.0"
->>>>>>> 019e061a
+lazy_static = "1.2.0"