--- conflicted
+++ resolved
@@ -96,13 +96,12 @@
         unsafe { bindings::remove_bads(self.irg) }
     }
 
-<<<<<<< HEAD
     pub fn remove_critical_cf_edges(self) {
         unsafe { bindings::remove_critical_cf_edges(self.irg) }
-=======
+    }
+
     pub fn remove_unreachable_code(self) {
         unsafe { bindings::remove_unreachable_code(self.irg) }
->>>>>>> dee13712
     }
 
     /// Walks over all reachable nodes in the graph, ensuring that nodes inside
