--- conflicted
+++ resolved
@@ -1874,11 +1874,7 @@
     }
 }
 /// A basic block
-<<<<<<< HEAD
-#[derive(Clone, Copy, Eq)]
-=======
 #[derive(Clone, Copy, Eq, PartialEq, Hash)]
->>>>>>> 019e061a
 pub struct Block(*mut bindings::ir_node);
 
 impl Block {
