--- conflicted
+++ resolved
@@ -63,7 +63,6 @@
     };
 }
 
-<<<<<<< HEAD
 macro_rules! linked_list_iterator {
     ($iter_name: ident, $item: ident, $head_fn: ident, $next_fn: ident) => {
         pub struct $iter_name {
@@ -100,7 +99,9 @@
                 out
             }
         }
-=======
+    };
+}
+
 macro_rules! simple_node_iterator {
     ($iter_name: ident, $len_fn: ident, $get_fn: ident, $idx_type: ty) => {
         generate_iterator!(
@@ -115,7 +116,6 @@
             },
             Node,
         );
->>>>>>> dee13712
     };
 }
 
@@ -267,7 +267,6 @@
         CfgPredsIterator::new(self.internal_ir_node())
     }
 
-<<<<<<< HEAD
     /// Access the phis of a block using `get_Block_phis` and `get_Phi_next`.
     /// Note that this list is not updated automatically. Fill the list
     /// manually or use `phis` instead.
@@ -283,7 +282,8 @@
             }
         }
         result
-=======
+    }
+
     pub fn phi_or_node(self, nodes: &[Node]) -> Node {
         assert!(!nodes.is_empty());
         assert!(nodes.iter().all(|n| n.mode() == nodes[0].mode()));
@@ -300,7 +300,6 @@
         unsafe {
             bindings::set_Block_cfgpred(self.internal_ir_node(), idx, pred.internal_ir_node());
         }
->>>>>>> dee13712
     }
 
     pub fn mature(self) {
@@ -341,25 +340,6 @@
         unsafe {
             bindings::add_immBlock_pred(self.internal_ir_node(), pred.internal_ir_node());
         }
-    }
-
-    pub fn phis(self) -> Vec<Phi> {
-        let mut result = vec![];
-        for node in self.out_nodes() {
-            if let Node::Phi(phi) = node {
-                result.push(phi);
-            }
-        }
-        // This does not work:
-        // unsafe {
-        //     let mut phi = bindings::get_Block_phis(self.internal_ir_node());
-        //     while !phi.is_null() {
-        //         let phi_node = Phi::new(phi);
-        //         result.push(phi_node);
-        //         phi = bindings::get_Phi_next(phi);
-        //     }
-        // }
-        result
     }
 }
 
