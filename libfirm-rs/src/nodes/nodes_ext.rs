use super::nodes_gen::*;
use crate::{bindings, Entity, Graph, Mode};
use std::{
    collections::HashSet,
    fmt,
    hash::{Hash, Hasher},
};

macro_rules! generate_iterator {
    (
        $iter_name: ident,
        $len_fn: ident,
        $node_name: ident,
        $idx_name: ident,
        $idx_type: ty,
        $result_expr: expr,
        $result_type: ty,
    ) => {
        pub struct $iter_name {
            node: *mut bindings::ir_node,
            cur: $idx_type,
            len: $idx_type,
        }

        impl $iter_name {
            fn new(node: *mut bindings::ir_node) -> Self {
                Self {
                    node,
                    len: unsafe { bindings::$len_fn(node) },
                    cur: 0,
                }
            }

            pub fn idx(&self, $idx_name: $idx_type) -> Option<$result_type> {
                if (0..self.len).contains(&$idx_name) {
                    let $node_name = self.node;
                    $result_expr
                } else {
                    None
                }
            }
        }

        impl Iterator for $iter_name {
            type Item = $result_type;

            fn next(&mut self) -> Option<$result_type> {
                if self.cur == self.len {
                    None
                } else {
                    let $idx_name = self.cur;
                    self.cur += 1;
                    let $node_name = self.node;
                    $result_expr
                }
            }
        }

        impl ExactSizeIterator for $iter_name {
            fn len(&self) -> usize {
                self.len as usize
            }
        }
    };
}

macro_rules! simple_node_iterator {
    ($iter_name: ident, $len_fn: ident, $get_fn: ident, $idx_type: ty) => {
        generate_iterator!(
            $iter_name,
            $len_fn,
            node,
            idx,
            $idx_type,
            {
                let out = unsafe { bindings::$get_fn(node, idx) };
                Some(NodeFactory::node(out))
            },
            Node,
        );
    };
}

/// A trait to abstract from Node enum and various *-Node structs.
/// Inspired by https://github.com/libfirm/jFirm/blob/master/src/firm/nodes/Node.java.
pub trait NodeTrait {
    fn internal_ir_node(&self) -> *mut bindings::ir_node;

    // TODO move to graph
    fn keep_alive(&self) {
        unsafe { bindings::keep_alive(self.internal_ir_node()) }
    }

    fn mode(&self) -> Mode {
        Mode::from_libfirm(unsafe { bindings::get_irn_mode(self.internal_ir_node()) })
    }

    fn block(&self) -> Block {
        let block_ir_node = unsafe { bindings::get_nodes_block(self.internal_ir_node()) };
        Block::new(block_ir_node)
    }

    fn set_block(&self, block: Block) {
        unsafe { bindings::set_nodes_block(self.internal_ir_node(), block.internal_ir_node()) }
    }

    fn out_nodes(&self) -> OutNodeIterator {
        self.graph().assure_outs();
        OutNodeIterator::new(self.internal_ir_node())
    }

    fn out_nodes_ex(&self) -> OutNodeExIterator {
        OutNodeExIterator::new(self.internal_ir_node())
    }

    fn all_out_projs(&self) -> Vec<Proj> {
        let mut result = Vec::new();
        self.collect_all_out_projs(&mut result);
        result
    }

    fn collect_all_out_projs(&self, projs: &mut Vec<Proj>) {
        for n in self.out_nodes() {
            if let Node::Proj(proj, _) = n {
                projs.push(proj);
                proj.collect_all_out_projs(projs);
            }
        }
    }

    fn in_nodes(&self) -> InNodeIterator {
        InNodeIterator::new(self.internal_ir_node())
    }

    fn set_in_nodes(&self, nodes: &[Node]) {
        let nodes: Vec<*mut bindings::ir_node> =
            nodes.iter().map(|v| v.internal_ir_node()).collect();
        unsafe {
            bindings::set_irn_in(self.internal_ir_node(), nodes.len() as i32, nodes.as_ptr());
        }
    }

    fn node_id(&self) -> i64 {
        unsafe { bindings::get_irn_node_nr(self.internal_ir_node()) }
    }

    fn graph(&self) -> Graph {
        Graph {
            irg: unsafe { bindings::get_irn_irg(self.internal_ir_node()) },
        }
    }
<<<<<<< HEAD

    // TODO implement methods from
    // https://github.com/libfirm/jFirm/blob/master/src/firm/nodes/Node.java

    /// libifrm irg_walk wrapper
    ///
    /// Walks over the ir graph, starting at the this node and going to all
    /// predecessors, i.e., dependencies (operands) of this node.
    /// Note that this traversal crosses block boundaries, since blocks are
    /// also just predecessors in the Graph.
    fn walk<F>(&self, mut walker: F)
    where
        F: FnMut(VisitTime, Node),
        Self: Sized,
    {
        // We need the type ascription here, because otherwise rust infers `&mut F`,
        // but in `closure_handler` we transmute to `&mut &mut dyn FnMut(_)` (because
        // `closure_handler` doesn't know the concrete `F`.
        let mut fat_pointer: &mut dyn FnMut(VisitTime, Node) = &mut walker;
        let thin_pointer = &mut fat_pointer;

        unsafe {
            use std::ffi::c_void;
            bindings::irg_walk(
                self.internal_ir_node(),
                Some(pre_closure_handler),
                Some(post_closure_handler),
                thin_pointer as *mut &mut _ as *mut c_void,
            );
        }
    }

    /// Perform a DFS over all nodes within `block` starting at `self`.
    /// As soon as a Phi node is reached, that branch of the DFS is canceled.
    /// There is no callback for a Phi node.
    /// The primary use case for this API is in codegen.
    fn walk_dfs_in_block_stop_at_phi_node<Callback>(&self, block: Block, callback: &mut Callback)
    where
        Callback: FnMut(Node),
        Self: Sized,
    {
        fn recurse<Callback>(
            visited: &mut HashSet<Node>,
            cur_node: Node,
            block: Block,
            callback: &mut Callback,
        ) where
            Callback: FnMut(Node),
        {
            if cur_node.block() == block {
                let visit_nodes = cur_node
                    .in_nodes()
                    .filter(|n| !Node::is_phi(*n))
                    .collect::<Vec<_>>();
                log::debug!("DFS PRELOOP visit_nodes.len()={:?}", visit_nodes.len());
                for operand in visit_nodes {
                    // cannot filter before the loop because recurse adds to visited
                    if visited.contains(&operand) {
                        continue;
                    }
                    visited.insert(operand);
                    recurse(visited, operand, block, callback);
                }
                log::debug!("DFS PRE callback for {:?}", cur_node);
                callback(cur_node);
                log::debug!("DFS POST callback for {:?}", cur_node);
            }
        }

        let mut visited = HashSet::new();

        let this = NodeFactory::node(self.internal_ir_node());
        recurse(&mut visited, this, block, callback);
    }
}

pub use crate::VisitTime;
use std::{ffi::c_void, mem};

unsafe extern "C" fn pre_closure_handler(node: *mut bindings::ir_node, closure: *mut c_void) {
    #[allow(clippy::transmute_ptr_to_ref)]
    let closure: &mut &mut FnMut(VisitTime, Node) = mem::transmute(closure);
    closure(VisitTime::BeforePredecessors, NodeFactory::node(node));
}

unsafe extern "C" fn post_closure_handler(node: *mut bindings::ir_node, closure: *mut c_void) {
    #[allow(clippy::transmute_ptr_to_ref)]
    let closure: &mut &mut FnMut(VisitTime, Node) = mem::transmute(closure);
    closure(VisitTime::AfterPredecessors, NodeFactory::node(node));
=======
>>>>>>> dee13712
}

simple_node_iterator!(InNodeIterator, get_irn_arity, get_irn_n, i32);

// TODO: should we use dynamic reverse edges instead of reverse
simple_node_iterator!(OutNodeIterator, get_irn_n_outs, get_irn_out, u32);

generate_iterator!(
    OutNodeExIterator,
    get_irn_n_outs,
    node,
    idx,
    u32,
    {
        let mut in_pos: i32 = 0;
        let out = unsafe { bindings::get_irn_out_ex(node, idx, &mut in_pos) };
        Some((NodeFactory::node(out), in_pos))
    },
    (Node, i32),
);

impl Hash for Node {
    fn hash<H: Hasher>(&self, state: &mut H) {
        // k1 == k2 => hash(k1) == hash(k2)
        // has to hold, update PartialEq implementation if this code
        // is updated.
        self.internal_ir_node().hash(state);
    }
}

impl PartialEq for Node {
    fn eq(&self, other: &Self) -> bool {
        // k1 == k2 => hash(k1) == hash(k2)
        // has to hold, update Hash implementation if this code
        // is updated.
        self.internal_ir_node() == other.internal_ir_node()
    }
}

impl Eq for Node {}

impl From<Node> for *mut bindings::ir_node {
    fn from(n: Node) -> *mut bindings::ir_node {
        n.internal_ir_node()
    }
}

// == Node extensions ==

impl End {
    pub fn keep_alives(self) -> EndKeepAliveIterator {
        EndKeepAliveIterator::new(self.internal_ir_node())
    }
}

simple_node_iterator!(
    EndKeepAliveIterator,
    get_End_n_keepalives,
    get_End_keepalive,
    i32
);

impl Return {
    pub fn return_res(self) -> ReturnResIterator {
        ReturnResIterator::new(self.internal_ir_node())
    }
}

simple_node_iterator!(ReturnResIterator, get_Return_n_ress, get_Return_res, i32);

impl Block {
    pub fn cfg_preds(self) -> CfgPredsIterator {
        CfgPredsIterator::new(self.internal_ir_node())
    }

    pub fn phi_or_node(self, nodes: &[Node]) -> Node {
        assert!(!nodes.is_empty());
        assert!(nodes.iter().all(|n| n.mode() == nodes[0].mode()));

        if nodes.len() == 1 {
            nodes[0]
        } else {
            let mode = nodes[0].mode();
            self.new_phi(nodes, mode).into()
        }
    }

    pub fn set_cfg_pred(self, idx: i32, pred: impl NodeTrait) {
        unsafe {
            bindings::set_Block_cfgpred(self.internal_ir_node(), idx, pred.internal_ir_node());
        }
    }

    pub fn mature(self) {
        unsafe {
            bindings::mature_immBlock(self.internal_ir_node());
        }
    }

    pub fn value(self, slot_idx: usize, mode: Mode) -> Node {
        NodeFactory::node(unsafe {
            bindings::get_b_value(
                self.internal_ir_node(),
                slot_idx as i32,
                mode.libfirm_mode(),
            )
        })
    }

    pub fn set_value(self, slot_idx: usize, val: impl NodeTrait) {
        unsafe {
            bindings::set_b_value(
                self.internal_ir_node(),
                slot_idx as i32,
                val.internal_ir_node(),
            )
        }
    }

    pub fn cur_store(self) -> Node {
        NodeFactory::node(unsafe { bindings::get_b_store(self.internal_ir_node()) })
    }

    pub fn set_store(self, s: impl NodeTrait) {
        unsafe { bindings::set_b_store(self.internal_ir_node(), s.internal_ir_node()) }
    }

    pub fn imm_add_pred(self, pred: impl NodeTrait) {
        unsafe {
            bindings::add_immBlock_pred(self.internal_ir_node(), pred.internal_ir_node());
        }
    }

    pub fn phis(self) -> Vec<Phi> {
        let mut result = vec![];
        for node in self.out_nodes() {
            if let Node::Phi(phi) = node {
                result.push(phi);
            }
        }
        // This does not work:
        // unsafe {
        //     let mut phi = bindings::get_Block_phis(self.internal_ir_node());
        //     while !phi.is_null() {
        //         let phi_node = Phi::new(phi);
        //         result.push(phi_node);
        //         phi = bindings::get_Phi_next(phi);
        //     }
        // }
        result
    }
}

simple_node_iterator!(
    CfgPredsIterator,
    get_Block_n_cfgpreds,
    get_Block_cfgpred,
    i32
);

// TODO Autogenerate for all node kinds
impl Hash for Block {
    fn hash<H: Hasher>(&self, state: &mut H) {
        NodeFactory::node(self.internal_ir_node()).hash(state)
    }
}

impl PartialEq for Block {
    fn eq(&self, other: &Self) -> bool {
        NodeFactory::node(self.internal_ir_node()).eq(&NodeFactory::node(other.internal_ir_node()))
    }
}

impl Phi {
    /// `Node` is the result of the phi node when entering this phi's block via
    /// `Block`
    pub fn preds(self) -> impl Iterator<Item = (Block, Node)> {
        // From libfirm docs:
        // A phi node has 1 input for each predecessor of its block. If a
        // block is entered from its nth predecessor all phi nodes produce
        // their nth input as result.
        let block = self.block();
        PhiPredsIterator::new(self.internal_ir_node())
            .enumerate()
            .map(move |(i, pred)| (block.cfg_preds().idx(i as i32).unwrap().block(), pred))
    }
}

simple_node_iterator!(PhiPredsIterator, get_Phi_n_preds, get_Phi_pred, i32);

impl Proj {
    pub fn new_proj(self, num: u32, mode: Mode) -> Proj {
        Proj::new(unsafe {
            bindings::new_r_Proj(self.internal_ir_node(), mode.libfirm_mode(), num)
        })
    }

    pub fn pred_or_none(self) -> Option<Node> {
        if self.in_nodes().len() == 0 {
            None
        } else {
            let unwrapped = unsafe { bindings::get_Proj_pred(self.internal_ir_node()) };
            Some(NodeFactory::node(unwrapped))
        }
    }
}

impl Jmp {
    pub fn out_target_block(self) -> Option<Block> {
        self.out_nodes().next().and_then(Node::as_block)
    }
}

impl Cond {
    pub fn out_proj_val(self, val: bool) -> Option<Proj> {
        if val {
            self.out_proj_true()
        } else {
            self.out_proj_false()
        }
    }

    pub fn out_proj_target_block(self, val: bool) -> Option<(Proj, Block, i32)> {
        self.out_proj_val(val).and_then(|proj| {
            proj.out_nodes_ex().next().map(|(target_block, idx)| {
                if let Node::Block(target_block) = target_block {
                    (proj, target_block, idx)
                } else {
                    unreachable!("Target of a Proj must be a Block")
                }
            })
        })
    }
}

impl Address {
    pub fn entity(self) -> Entity {
        unsafe { bindings::get_Address_entity(self.internal_ir_node()).into() }
    }

    pub fn set_entity(self, ir_entity: Entity) {
        unsafe {
            bindings::set_Address_entity(self.internal_ir_node(), ir_entity.into());
        }
    }
}

impl Call {
    pub fn args(self) -> CallArgsIterator {
        CallArgsIterator::new(self.internal_ir_node())
    }
}

simple_node_iterator!(CallArgsIterator, get_Call_n_params, get_Call_param, i32);

// = Debug fmt =

pub trait NodeDebug {
    fn fmt(&self, f: &mut fmt::Formatter, options: NodeDebugOpts) -> fmt::Result;

    fn debug_fmt(self) -> NodeDebugFmt<Self>
    where
        Self: Sized + Copy,
    {
        NodeDebugFmt(self, NodeDebugOpts::default())
    }
}

#[derive(Debug, Clone, Copy, Default)]
pub struct NodeDebugOpts {
    short: bool,
}

impl NodeDebugOpts {
    pub fn short(self) -> bool {
        self.short
    }

    pub fn with_short(mut self, val: bool) -> Self {
        self.short = val;
        self
    }
}

#[derive(Copy, Clone)]
pub struct NodeDebugFmt<T: NodeDebug + Sized + Copy>(T, NodeDebugOpts);
impl<T: NodeDebug + Copy> NodeDebugFmt<T> {
    pub fn short(self, val: bool) -> Self {
        NodeDebugFmt(self.0, self.1.with_short(val))
    }
    pub fn with(self, opts: NodeDebugOpts) -> Self {
        NodeDebugFmt(self.0, opts)
    }
}

impl<T: NodeDebug + Copy> fmt::Display for NodeDebugFmt<T> {
    fn fmt(&self, f: &mut fmt::Formatter) -> fmt::Result {
        NodeDebug::fmt(&self.0, f, self.1)
    }
}

impl<T: NodeDebug + Copy> fmt::Debug for NodeDebugFmt<T> {
    fn fmt(&self, f: &mut fmt::Formatter) -> fmt::Result {
        write!(f, "NodeDebugFmt {:?}", self.1)
    }
}

// = Debug fmt impls =

impl NodeDebug for Proj {
    fn fmt(&self, f: &mut fmt::Formatter, _opts: NodeDebugOpts) -> fmt::Result {
        write!(f, "Proj {}: {:?}", self.node_id(), self.kind())
    }
}

impl NodeDebug for Const {
    fn fmt(&self, f: &mut fmt::Formatter, _opts: NodeDebugOpts) -> fmt::Result {
        write!(f, "Const {} ({:?})", self.node_id(), self.tarval())
    }
}

impl NodeDebug for Call {
    fn fmt(&self, f: &mut fmt::Formatter, opts: NodeDebugOpts) -> fmt::Result {
        if opts.short {
            write!(f, "Call {}", self.node_id())
        } else {
            write!(
                f,
                "Call to {} {}",
                self.ptr().debug_fmt().short(true),
                self.node_id()
            )
        }
    }
}

impl NodeDebug for Address {
    fn fmt(&self, f: &mut fmt::Formatter, opts: NodeDebugOpts) -> fmt::Result {
        if opts.short {
            write!(f, "@{}", self.entity().name_string(),)
        } else {
            write!(
                f,
                "Address of {:?} {}",
                self.entity().name_string(),
                self.node_id(),
            )
        }
    }
}

impl NodeDebug for Member {
    fn fmt(&self, f: &mut fmt::Formatter, opts: NodeDebugOpts) -> fmt::Result {
        if opts.short {
            write!(f, "@{}", self.entity().name_string(),)
        } else {
            write!(
                f,
                "Member ({:?}) {}",
                self.entity().name_string(),
                self.node_id(),
            )
        }
    }
}

impl NodeDebug for Load {
    fn fmt(&self, f: &mut fmt::Formatter, opts: NodeDebugOpts) -> fmt::Result {
        if opts.short {
            write!(f, "Load {}", self.node_id())
        } else {
            write!(
                f,
                "Load {} {}",
                self.ptr().debug_fmt().short(true),
                self.node_id()
            )
        }
    }
}

impl NodeDebug for Store {
    fn fmt(&self, f: &mut fmt::Formatter, opts: NodeDebugOpts) -> fmt::Result {
        if opts.short {
            write!(f, "Store {}", self.node_id())
        } else {
            write!(
                f,
                "Store {} {}",
                self.ptr().debug_fmt().short(true),
                self.node_id()
            )
        }
    }
}<|MERGE_RESOLUTION|>--- conflicted
+++ resolved
@@ -110,6 +110,7 @@
     }
 
     fn out_nodes_ex(&self) -> OutNodeExIterator {
+        self.graph().assure_outs();
         OutNodeExIterator::new(self.internal_ir_node())
     }
 
@@ -149,10 +150,6 @@
             irg: unsafe { bindings::get_irn_irg(self.internal_ir_node()) },
         }
     }
-<<<<<<< HEAD
-
-    // TODO implement methods from
-    // https://github.com/libfirm/jFirm/blob/master/src/firm/nodes/Node.java
 
     /// libifrm irg_walk wrapper
     ///
@@ -239,8 +236,6 @@
     #[allow(clippy::transmute_ptr_to_ref)]
     let closure: &mut &mut FnMut(VisitTime, Node) = mem::transmute(closure);
     closure(VisitTime::AfterPredecessors, NodeFactory::node(node));
-=======
->>>>>>> dee13712
 }
 
 simple_node_iterator!(InNodeIterator, get_irn_arity, get_irn_n, i32);
