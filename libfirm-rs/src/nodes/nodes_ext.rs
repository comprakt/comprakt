use super::nodes_gen::*;
<<<<<<< HEAD
use crate::{bindings, graph, Entity, Mode};
=======
use crate::{bindings, Entity, Graph, Mode};
>>>>>>> 9975573c
use std::{
    collections::HashSet,
    fmt,
    hash::{Hash, Hasher},
};

macro_rules! simple_node_iterator {
    ($iter_name: ident, $len_fn: ident, $get_fn: ident, $id_type: ty) => {
        pub struct $iter_name {
            node: *mut bindings::ir_node,
            cur: $id_type,
            len: $id_type,
        }

        impl $iter_name {
            fn new(node: *mut bindings::ir_node) -> Self {
                Self {
                    node,
                    len: unsafe { bindings::$len_fn(node) },
                    cur: 0,
                }
            }

            pub fn idx(&self, index: $id_type) -> Option<Node> {
                if (0..self.len).contains(&index) {
                    let out = unsafe { bindings::$get_fn(self.node, index) };
                    Some(NodeFactory::node(out))
                } else {
                    None
                }
            }
        }

        impl Iterator for $iter_name {
            type Item = Node;

            fn next(&mut self) -> Option<Node> {
                if self.cur == self.len {
                    None
                } else {
                    let out = unsafe { bindings::$get_fn(self.node, self.cur) };
                    self.cur += 1;
                    Some(NodeFactory::node(out))
                }
            }
        }

        impl ExactSizeIterator for $iter_name {
            fn len(&self) -> usize {
                self.len as usize
            }
        }
    };
}

/// A trait to abstract from Node enum and various *-Node structs.
pub trait NodeTrait {
    fn internal_ir_node(&self) -> *mut bindings::ir_node;

    fn keep_alive(&self) {
        unsafe { bindings::keep_alive(self.internal_ir_node()) }
    }

    fn mode(&self) -> Mode {
        Mode::from_libfirm(unsafe { bindings::get_irn_mode(self.internal_ir_node()) })
    }

    fn block(&self) -> Block {
        let block_ir_node = unsafe { bindings::get_nodes_block(self.internal_ir_node()) };
        Block::new(block_ir_node)
    }

    fn set_block(&self, block: Block) {
        unsafe { bindings::set_nodes_block(self.internal_ir_node(), block.internal_ir_node()) }
    }

    fn out_nodes(&self) -> OutNodeIterator {
        OutNodeIterator::new(self.internal_ir_node())
    }

    fn all_out_projs(&self) -> Vec<Proj> {
        let mut result = Vec::new();
        self.collect_all_out_projs(&mut result);
        result
    }

    fn collect_all_out_projs(&self, projs: &mut Vec<Proj>) {
        for n in self.out_nodes() {
            if let Node::Proj(proj, _) = n {
                projs.push(proj);
                proj.collect_all_out_projs(projs);
            }
        }
    }

    fn in_nodes(&self) -> InNodeIterator {
        InNodeIterator::new(self.internal_ir_node())
    }

    fn set_in_nodes(&self, nodes: &[Node]) {
        let nodes: Vec<*mut bindings::ir_node> =
            nodes.iter().map(|v| v.internal_ir_node()).collect();
        unsafe {
            bindings::set_irn_in(self.internal_ir_node(), nodes.len() as i32, nodes.as_ptr());
        }
    }

    fn node_id(&self) -> i64 {
        unsafe { bindings::get_irn_node_nr(self.internal_ir_node()) }
    }

    fn graph(&self) -> Graph {
        Graph {
            irg: unsafe { bindings::get_irn_irg(self.internal_ir_node()) },
        }
    }

    // TODO implement methods from
    // https://github.com/libfirm/jFirm/blob/master/src/firm/nodes/Node.java

    /// libifrm irg_walk wrapper
    ///
    /// Walks over the ir graph, starting at the this node and going to all
    /// predecessors, i.e., dependencies (operands) of this node.
    /// Note that this traversal crosses block boundaries, since blocks are
    /// also just predecessors in the Graph.
    fn walk<F>(&self, mut walker: F)
    where
        F: FnMut(graph::VisitTime, Node),
        Self: Sized,
    {
        // We need the type ascription here, because otherwise rust infers `&mut F`,
        // but in `closure_handler` we transmute to `&mut &mut dyn FnMut(_)` (because
        // `closure_handler` doesn't know the concrete `F`.
        let mut fat_pointer: &mut dyn FnMut(graph::VisitTime, Node) = &mut walker;
        let thin_pointer = &mut fat_pointer;

        unsafe {
            use std::ffi::c_void;
            bindings::irg_walk(
                self.internal_ir_node(),
                Some(pre_closure_handler),
                Some(post_closure_handler),
                thin_pointer as *mut &mut _ as *mut c_void,
            );
        }
    }

    /// Perform a DFS over all nodes within `block` starting at `self`,
    /// plus the nodes that are just outside of the block.
    /// The primary use case for this API is in codegen.
    fn walk_dfs_in_block<Callback>(&self, block: Block, callback: &mut Callback)
    where
        Callback: FnMut(Node),
        Self: Sized,
    {
        fn recurse<Callback>(
            visited: &mut HashSet<Node>,
            cur_node: Node,
            block: Block,
            callback: &mut Callback,
        ) where
            Callback: FnMut(Node),
        {
            if cur_node.block() == block {
                for operand in cur_node.in_nodes() {
                    // cannot filter before the loop because recurse adds to visited
                    if visited.contains(&operand) {
                        continue;
                    }
                    visited.insert(operand);
                    recurse(visited, operand, block, callback);
                }
            }
            callback(cur_node);
        }

        let mut visited = HashSet::new();

        let this = NodeFactory::node(self.internal_ir_node());
        recurse(&mut visited, this, block, callback);
    }
}

pub use crate::graph::VisitTime;
use std::{ffi::c_void, mem};

unsafe extern "C" fn pre_closure_handler(node: *mut bindings::ir_node, closure: *mut c_void) {
    #[allow(clippy::transmute_ptr_to_ref)]
    let closure: &mut &mut FnMut(VisitTime, Node) = mem::transmute(closure);
    closure(VisitTime::BeforePredecessors, NodeFactory::node(node));
}

unsafe extern "C" fn post_closure_handler(node: *mut bindings::ir_node, closure: *mut c_void) {
    #[allow(clippy::transmute_ptr_to_ref)]
    let closure: &mut &mut FnMut(VisitTime, Node) = mem::transmute(closure);
    closure(VisitTime::AfterPredecessors, NodeFactory::node(node));
}

simple_node_iterator!(InNodeIterator, get_irn_arity, get_irn_n, i32);

// TODO: should we use dynamic reverse edges instead of reverse
simple_node_iterator!(OutNodeIterator, get_irn_n_outs, get_irn_out, u32);

#[allow(clippy::derive_hash_xor_eq)]
impl Hash for Node {
    fn hash<H: Hasher>(&self, state: &mut H) {
        // k1 == k2 => hash(k1) == hash(k2)
        // has to hold, update PartialEq implementation if this code
        // is updated.
        self.internal_ir_node().hash(state);
    }
}

impl PartialEq for Node {
    fn eq(&self, other: &Self) -> bool {
        // k1 == k2 => hash(k1) == hash(k2)
        // has to hold, update Hash implementation if this code
        // is updated.
        self.internal_ir_node() == other.internal_ir_node()
    }
}

impl Eq for Node {}

impl From<Node> for *mut bindings::ir_node {
    fn from(n: Node) -> *mut bindings::ir_node {
        n.internal_ir_node()
    }
}

// == Node extensions ==

impl Return {
    pub fn return_res(self) -> ReturnResIterator {
        ReturnResIterator::new(self.internal_ir_node())
    }
}

simple_node_iterator!(ReturnResIterator, get_Return_n_ress, get_Return_res, i32);

impl Block {
    pub fn cfg_preds(self) -> CfgPredsIterator {
        CfgPredsIterator::new(self.internal_ir_node())
    }

    pub fn mature(self) {
        unsafe {
            bindings::mature_immBlock(self.internal_ir_node());
        }
    }

    pub fn value(self, slot_idx: usize, mode: Mode) -> Node {
        NodeFactory::node(unsafe {
            bindings::get_b_value(
                self.internal_ir_node(),
                slot_idx as i32,
                mode.libfirm_mode(),
            )
        })
    }

    pub fn set_value(self, slot_idx: usize, val: impl NodeTrait) {
        unsafe {
            bindings::set_b_value(
                self.internal_ir_node(),
                slot_idx as i32,
                val.internal_ir_node(),
            )
        }
    }

    pub fn cur_store(self) -> Node {
        NodeFactory::node(unsafe { bindings::get_b_store(self.internal_ir_node()) })
    }

    pub fn set_store(self, s: impl NodeTrait) {
        unsafe { bindings::set_b_store(self.internal_ir_node(), s.internal_ir_node()) }
    }

    pub fn imm_add_pred(self, pred: impl NodeTrait) {
        unsafe {
            bindings::add_immBlock_pred(self.internal_ir_node(), pred.internal_ir_node());
        }
    }
}

simple_node_iterator!(
    CfgPredsIterator,
    get_Block_n_cfgpreds,
    get_Block_cfgpred,
    i32
);

// TODO Autogenerate for all node kinds
impl Hash for Block {
    fn hash<H: Hasher>(&self, state: &mut H) {
        NodeFactory::node(self.internal_ir_node()).hash(state)
    }
}

impl PartialEq for Block {
    fn eq(&self, other: &Self) -> bool {
        NodeFactory::node(self.internal_ir_node()).eq(&NodeFactory::node(other.internal_ir_node()))
    }
}

impl Phi {
    /// `Node` is the result of the phi node when entering this phi's block via
    /// `Block`
    pub fn preds(self) -> impl Iterator<Item = (Block, Node)> {
        // From libfirm docs:
        // A phi node has 1 input for each predecessor of its block. If a
        // block is entered from its nth predecessor all phi nodes produce
        // their nth input as result.
        let block = self.block();
        PhiPredsIterator::new(self.internal_ir_node())
            .enumerate()
            .map(move |(i, pred)| (block.cfg_preds().idx(i as i32).unwrap().block(), pred))
    }
}

simple_node_iterator!(PhiPredsIterator, get_Phi_n_preds, get_Phi_pred, i32);

impl Proj {
    pub fn new_proj(self, num: u32, mode: Mode) -> Proj {
        Proj::new(unsafe {
            bindings::new_r_Proj(self.internal_ir_node(), mode.libfirm_mode(), num)
        })
    }
}

impl Jmp {
    pub fn out_target_block(self) -> Option<Block> {
        self.out_nodes().next().and_then(Node::as_block)
    }
}

impl Cond {
    pub fn out_proj_val(self, val: bool) -> Option<Proj> {
        if val {
            self.out_proj_true()
        } else {
            self.out_proj_false()
        }
    }

    pub fn out_proj_target_block(self, val: bool) -> Option<(Proj, Block)> {
        self.out_proj_val(val).and_then(|proj| {
            proj.out_nodes().next().map(|target_block| {
                if let Node::Block(target_block) = target_block {
                    (proj, target_block)
                } else {
                    unreachable!("Target of a Proj must be a Block")
                }
            })
        })
    }
}

impl Address {
    pub fn entity(self) -> Entity {
        unsafe { bindings::get_Address_entity(self.internal_ir_node()).into() }
    }

    pub fn set_entity(self, ir_entity: Entity) {
        unsafe {
            bindings::set_Address_entity(self.internal_ir_node(), ir_entity.into());
        }
    }
}

impl Call {
    pub fn args(self) -> CallArgsIterator {
        CallArgsIterator::new(self.internal_ir_node())
    }
}

simple_node_iterator!(CallArgsIterator, get_Call_n_params, get_Call_param, i32);

// = Debug fmt =

pub trait NodeDebug {
    fn fmt(&self, f: &mut fmt::Formatter, options: NodeDebugOpts) -> fmt::Result;

    fn debug_fmt(self) -> NodeDebugFmt<Self>
    where
        Self: Sized + Copy,
    {
        NodeDebugFmt(self, NodeDebugOpts::default())
    }
}

#[derive(Debug, Clone, Copy, Default)]
pub struct NodeDebugOpts {
    short: bool,
}

impl NodeDebugOpts {
    pub fn short(self) -> bool {
        self.short
    }

    pub fn with_short(mut self, val: bool) -> Self {
        self.short = val;
        self
    }
}

#[derive(Copy, Clone)]
pub struct NodeDebugFmt<T: NodeDebug + Sized + Copy>(T, NodeDebugOpts);
impl<T: NodeDebug + Copy> NodeDebugFmt<T> {
    pub fn short(self, val: bool) -> Self {
        NodeDebugFmt(self.0, self.1.with_short(val))
    }
    pub fn with(self, opts: NodeDebugOpts) -> Self {
        NodeDebugFmt(self.0, opts)
    }
}

impl<T: NodeDebug + Copy> fmt::Display for NodeDebugFmt<T> {
    fn fmt(&self, f: &mut fmt::Formatter) -> fmt::Result {
        NodeDebug::fmt(&self.0, f, self.1)
    }
}

impl<T: NodeDebug + Copy> fmt::Debug for NodeDebugFmt<T> {
    fn fmt(&self, f: &mut fmt::Formatter) -> fmt::Result {
        write!(f, "NodeDebugFmt {:?}", self.1)
    }
}

// = Debug fmt impls =

impl NodeDebug for Const {
    fn fmt(&self, f: &mut fmt::Formatter, _opts: NodeDebugOpts) -> fmt::Result {
        write!(f, "Const {} ({:?})", self.node_id(), self.tarval())
    }
}

impl NodeDebug for Call {
    fn fmt(&self, f: &mut fmt::Formatter, opts: NodeDebugOpts) -> fmt::Result {
        if opts.short {
            write!(f, "Call {}", self.node_id())
        } else {
            write!(
                f,
                "Call to {} {}",
                self.ptr().debug_fmt().short(true),
                self.node_id()
            )
        }
    }
}

impl NodeDebug for Address {
    fn fmt(&self, f: &mut fmt::Formatter, opts: NodeDebugOpts) -> fmt::Result {
        if opts.short {
            write!(f, "@{}", self.entity().name_string(),)
        } else {
            write!(
                f,
                "Address of {:?} {}",
                self.entity().name_string(),
                self.node_id(),
            )
        }
    }
}

impl NodeDebug for Member {
    fn fmt(&self, f: &mut fmt::Formatter, opts: NodeDebugOpts) -> fmt::Result {
        if opts.short {
            write!(f, "@{}", self.entity().name_string(),)
        } else {
            write!(
                f,
                "Member ({:?}) {}",
                self.entity().name_string(),
                self.node_id(),
            )
        }
    }
}

impl NodeDebug for Load {
    fn fmt(&self, f: &mut fmt::Formatter, opts: NodeDebugOpts) -> fmt::Result {
        if opts.short {
            write!(f, "Load {}", self.node_id())
        } else {
            write!(
                f,
                "Load {} {}",
                self.ptr().debug_fmt().short(true),
                self.node_id()
            )
        }
    }
}

impl NodeDebug for Store {
    fn fmt(&self, f: &mut fmt::Formatter, opts: NodeDebugOpts) -> fmt::Result {
        if opts.short {
            write!(f, "Store {}", self.node_id())
        } else {
            write!(
                f,
                "Store {} {}",
                self.ptr().debug_fmt().short(true),
                self.node_id()
            )
        }
    }
}<|MERGE_RESOLUTION|>--- conflicted
+++ resolved
@@ -1,9 +1,5 @@
 use super::nodes_gen::*;
-<<<<<<< HEAD
-use crate::{bindings, graph, Entity, Mode};
-=======
 use crate::{bindings, Entity, Graph, Mode};
->>>>>>> 9975573c
 use std::{
     collections::HashSet,
     fmt,
@@ -132,13 +128,13 @@
     /// also just predecessors in the Graph.
     fn walk<F>(&self, mut walker: F)
     where
-        F: FnMut(graph::VisitTime, Node),
+        F: FnMut(VisitTime, Node),
         Self: Sized,
     {
         // We need the type ascription here, because otherwise rust infers `&mut F`,
         // but in `closure_handler` we transmute to `&mut &mut dyn FnMut(_)` (because
         // `closure_handler` doesn't know the concrete `F`.
-        let mut fat_pointer: &mut dyn FnMut(graph::VisitTime, Node) = &mut walker;
+        let mut fat_pointer: &mut dyn FnMut(VisitTime, Node) = &mut walker;
         let thin_pointer = &mut fat_pointer;
 
         unsafe {
@@ -188,7 +184,7 @@
     }
 }
 
-pub use crate::graph::VisitTime;
+pub use crate::VisitTime;
 use std::{ffi::c_void, mem};
 
 unsafe extern "C" fn pre_closure_handler(node: *mut bindings::ir_node, closure: *mut c_void) {
