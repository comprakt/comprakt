use crate::{
    dot::{default_label, Style, X11Color},
    optimization::{self, Outcome, OutcomeCollector},
};
use libfirm_rs::{
    bindings,
    graph::Graph,
    mode,
    nodes::NodeTrait,
    nodes_gen::{Node, ProjKind},
    tarval::{mode_name, Tarval},
};
use std::collections::{hash_map::HashMap, VecDeque};

pub struct ConstantFolding {
    values: HashMap<Node, Tarval>,
    list: VecDeque<Node>,
    graph: Graph,
}

<<<<<<< HEAD
#[allow(dead_code)]
pub fn run(program: &Program<'_, '_>) -> OptimizationResult {
    let mut collector = OptimizationResultCollector::new();
    for class in program.classes.values() {
        for method in class.borrow().methods.values() {
            if let Some(graph) = method.borrow().graph {
                log::debug!("Graph for Method: {:?}", method.borrow().entity.name());
                let mut cf = ConstantFolding::new(graph.into());
                collector.push(cf.run());
            }
        }
=======
impl optimization::Local for ConstantFolding {
    fn optimize_function(graph: Graph) -> Outcome {
        let mut constant_folding = ConstantFolding::new(graph);
        constant_folding.run()
>>>>>>> b8d953a4
    }
}

impl ConstantFolding {
    fn new(graph: Graph) -> Self {
        let mut list = VecDeque::new();
        graph.walk_topological(|node| {
            list.push_back(*node);
        });

        let mut values = HashMap::new();

        for node in &list {
            values.insert(*node, Tarval::unknown());
        }

        breakpoint!("Constant Folding: tarval initialization", graph, &|node| {
            let mut label = default_label(node);

            if let Some(tarval) = values.get(&node) {
                label = label.append(format!("\n{:?}", tarval));
            }

            label
        });

        // the first node is always the start _block_
        //   it also contains all const nodes
        // the second node is always the start node
        // let's start with the start node
        list.pop_front().expect("graph must contain start block");

        Self {
            list,
            values,
            graph,
        }
    }

    fn queue_followers_if_changed(&mut self, node: Node, prev: Tarval, new: Tarval) {
        if prev != new {
            log::debug!(
                "queuing edges: node-ids: {:?}",
                node.out_nodes().map(|x| x.node_id()).collect::<Vec<_>>()
            );
            self.list.extend(node.out_nodes());
        }
    }

    #[allow(clippy::cyclomatic_complexity)]
    fn run(&mut self) -> Outcome {
        self.graph.assure_outs();

        while let Some(cur) = self.list.pop_front() {
            log::debug!("VISIT NODE {:?}", cur);

            macro_rules! tarval_binop {
                ($thing: ident, $op: expr) => {{
                    use self::Binop::*;
                    let lhs = self.values[&$thing.left()];
                    let rhs = self.values[&$thing.right()];
                    let res = Lattice::binop(lhs, rhs, $op);
                    log::debug!("result is: {:?}", res);
                    let prev = self.values.insert(cur, res).unwrap();
                    self.queue_followers_if_changed(cur, prev, res);
                }};
            }

            match cur {
                Node::Const(constant) => {
                    let tv = constant.tarval();
                    log::debug!("constant: {:?}", tv);
                    let prev = self.values.insert(cur, tv).unwrap();
                    debug_assert_eq!(
                        prev.mode(),
                        Tarval::unknown().mode(),
                        "only set const nodes once"
                    );
                    // no need to queue anything because of initial topological sort
                    // FIXME queue nethertheless to prevent accidental bugs.
                }
                Node::Conv(conversion) => {
                    let operand = self.values[&conversion.op()];
                    let mode = conversion.mode();
                    let res = Lattice::unary_op(operand, UnaryOp::Cast(mode));
                    log::debug!("cast into: {:?}", res);
                    let prev = self.values.insert(cur, res).unwrap();
                    self.queue_followers_if_changed(cur, prev, res);
                }
                Node::Add(add) => {
                    tarval_binop!(add, Add);
                }
                Node::Sub(sub) => {
                    tarval_binop!(sub, Sub);
                }
                Node::Mul(mul) => {
                    tarval_binop!(mul, Mul);
                }
                Node::Div(div) => {
                    tarval_binop!(div, Div);
                }
                Node::Mod(modulo) => {
                    tarval_binop!(modulo, Mod);
                }
                Node::Eor(eor) => {
                    tarval_binop!(eor, Xor);
                }
                Node::Minus(minus) => {
                    let inner = self.values[&minus.op()];
                    let res = Lattice::unary_op(inner, UnaryOp::Minus);
                    log::debug!("result is: {:?}", res);
                    let prev = self.values.insert(cur, res).unwrap();
                    self.queue_followers_if_changed(cur, prev, res);
                }
                Node::Phi(phi) => {
                    let preds = phi.phi_preds().map(|p| self.values[&p]).collect::<Vec<_>>();
                    log::debug!("preds: {:?}", preds);
                    let res = Lattice::phi(preds.into_iter());
                    log::debug!("result is: {:?}", res);
                    let prev = self.values.insert(cur, res).unwrap();
                    self.queue_followers_if_changed(cur, prev, res);
                }

                Node::Cmp(cmp) => tarval_binop!(cmp, Rel(cmp.relation())),

                node => {
                    log::debug!("unhandled {:?}", node);
                }
            }

            breakpoint!("Constant Folding: iteration", self.graph, &|node| {
                let mut label = default_label(node);

                if let Some(tarval) = self.values.get(&node) {
                    label = label.append(format!("\n{:?}", tarval));
                }

                if node == cur {
                    label = label
                        .style(Style::Filled)
                        .fillcolor(X11Color::Blue)
                        .fontcolor(X11Color::White);
                }

                label
            });
        }

        // sort to have reproducible replacement order
        let mut values = self.values.iter().collect::<Vec<_>>();
        values.sort_by_key(|(l, _)| l.node_id());

        // now apply the values
        let mut collector = OutcomeCollector::new();
        for (node, v) in values {
            if v.is_constant() {
                if node.is_const() {
                    // no change necessary
                    collector.push(Outcome::Unchanged);
                    continue;
                }
                collector.push(Outcome::Changed);

                breakpoint!(
                    format!("Constant Folding: exchange {} before", node.node_id()),
                    self.graph,
                    &|cur| {
                        let mut label = default_label(cur);
                        if let Some(tarval) = self.values.get(&cur) {
                            label = label.append(format!("\n{:?}", tarval));
                        }

                        if cur == *node {
                            label = label
                                .style(Style::Filled)
                                .fillcolor(X11Color::Blue)
                                .fontcolor(X11Color::White)
                        }

                        label
                    }
                );

                log::debug!("EXCHANGE NODE {:?} val={:?}", node, v);
                let const_node = Node::Const(self.graph.new_const(*v));

                match node {
                    Node::Div(div) => {
                        for out_node in node.out_nodes() {
                            match out_node {
                                Node::Proj(res_proj, ProjKind::Div_Res(_)) => {
                                    Graph::exchange(&res_proj, &const_node);
                                }
                                Node::Proj(m_proj, ProjKind::Div_M(_)) => {
                                    Graph::exchange(&m_proj, &div.mem());
                                }
                                _ => {}
                            }
                        }
                    }
                    Node::Mod(modulo) => {
                        for out_node in node.out_nodes() {
                            match out_node {
                                Node::Proj(res_proj, ProjKind::Mod_Res(_)) => {
                                    Graph::exchange(&res_proj, &const_node);
                                }
                                Node::Proj(m_proj, ProjKind::Mod_M(_)) => {
                                    Graph::exchange(&m_proj, &modulo.mem());
                                }
                                _ => {}
                            }
                        }
                    }
                    _ => {
                        Graph::exchange(node, &const_node);
                    }
                }

                breakpoint!(
                    format!("Constant Folding: exchange {} after", node.node_id()),
                    self.graph,
                    &|node| {
                        let mut label = default_label(node);
                        if let Some(tarval) = self.values.get(&node) {
                            label = label.append(format!("\n{:?}", tarval));
                        }
                        label
                    }
                );
            }
        }

        collector.result()
    }
}

#[derive(Clone, Copy, From, Into)]
pub struct Lattice(Tarval);

// TODO impl TryFrom<Node>
#[derive(Clone, Copy, Debug)]
pub enum Binop {
    Add,
    Sub,
    Mul,
    Div,
    Xor,
    Mod,
    Phi,
    Rel(bindings::ir_relation::Type),
}

#[derive(Clone, Copy, Debug)]
pub enum UnaryOp {
    Minus,
    Cast(mode::Type),
}

impl Lattice {
    pub fn unary_op(operand: Tarval, op: UnaryOp) -> Tarval {
        let unknown = Tarval::unknown().mode();
        let bad = Tarval::bad().mode();

        // TODO: these checks might be unnecessary
        if operand.mode() == unknown {
            return Tarval::unknown();
        }

        if operand.mode() == bad {
            return Tarval::bad();
        }

        match op {
            UnaryOp::Minus => -operand,
            UnaryOp::Cast(mode) => operand.cast(mode).unwrap_or_else(Tarval::bad),
        }
    }

    pub fn binop(lhs: Tarval, rhs: Tarval, op: Binop) -> Tarval {
        let unknown = Tarval::unknown().mode();
        let bad = Tarval::bad().mode();
        if lhs.mode() == unknown || rhs.mode() == unknown {
            return Tarval::unknown();
        }
        if lhs.mode() == bad || rhs.mode() == bad {
            return Tarval::bad();
        }
        if lhs.mode() != rhs.mode() {
            panic!(
                "lhs mode {:?} != {:?} rhs mode",
                mode_name(lhs.mode()),
                mode_name(rhs.mode())
            )
        }
        match op {
            Binop::Add => lhs + rhs,
            Binop::Sub => lhs - rhs,
            Binop::Mul => lhs * rhs,
            Binop::Div => lhs / rhs,
            Binop::Mod => lhs % rhs,
            Binop::Xor => lhs ^ rhs,
            Binop::Phi => {
                if lhs == rhs {
                    lhs
                } else {
                    Tarval::bad()
                }
            }

            Binop::Rel(rel) => lhs.lattice_cmp(rel, rhs),
        }
    }

    pub fn phi<I: Iterator<Item = Tarval>>(mut vals: I) -> Tarval {
        let first = vals
            .next()
            .expect("phi must have at least one predecessor (two in fact, but we only need one)");
        vals.fold(first, |r, v| Lattice::binop(r, v, Binop::Phi))
    }
}

#[cfg(test)]
mod tests {
    use super::*;

    macro_rules! assert_eq_modes {
        ($l:expr, $r:expr) => {{
            let lhs = $l;
            let rhs = $r;
            debug_assert_eq!(
                lhs.mode(),
                rhs.mode(),
                "modes do not match: {:?} != {:?}",
                mode_name(lhs.mode()),
                mode_name(rhs.mode())
            );
        }};
    }

    #[test]
    fn lattice_binop_modes_like_lecture_slides() {
        libfirm_rs::init();
        let uk = Tarval::unknown();
        let bad = Tarval::bad();
        let i = Tarval::mj_int(23);
        let j = Tarval::mj_int(42);
        let x = Lattice::binop(j, i, Binop::Add);

        assert_eq_modes!(x, i);
        assert_eq_modes!(x, j);

        let x = Lattice::binop(uk, uk, Binop::Add);
        assert_eq_modes!(x, uk);

        let x = Lattice::binop(bad, bad, Binop::Add);
        assert_eq_modes!(x, bad);

        // mixed
        let x = Lattice::binop(i, bad, Binop::Add);
        assert_eq_modes!(x, bad);

        let x = Lattice::binop(i, uk, Binop::Add);
        assert_eq_modes!(x, uk);
    }

}<|MERGE_RESOLUTION|>--- conflicted
+++ resolved
@@ -18,24 +18,10 @@
     graph: Graph,
 }
 
-<<<<<<< HEAD
-#[allow(dead_code)]
-pub fn run(program: &Program<'_, '_>) -> OptimizationResult {
-    let mut collector = OptimizationResultCollector::new();
-    for class in program.classes.values() {
-        for method in class.borrow().methods.values() {
-            if let Some(graph) = method.borrow().graph {
-                log::debug!("Graph for Method: {:?}", method.borrow().entity.name());
-                let mut cf = ConstantFolding::new(graph.into());
-                collector.push(cf.run());
-            }
-        }
-=======
 impl optimization::Local for ConstantFolding {
     fn optimize_function(graph: Graph) -> Outcome {
         let mut constant_folding = ConstantFolding::new(graph);
         constant_folding.run()
->>>>>>> b8d953a4
     }
 }
 
