--- conflicted
+++ resolved
@@ -3,19 +3,13 @@
 use std::ffi::CString;
 
 mod inlining;
-pub use self::inlining::Inlining;
+use self::inlining::Inlining;
 mod constant_folding;
-<<<<<<< HEAD
-pub use self::constant_folding::ConstantFolding;
-mod remove_critical_edges;
-pub use self::remove_critical_edges::RemoveCriticalEdges;
-=======
 use self::constant_folding::ConstantFolding;
 mod control_flow;
 use self::control_flow::ControlFlow;
 mod remove_critical_edges;
-use self::remove_critical_edges::RemoveCriticalEdges;
->>>>>>> 019e061a
+pub use self::remove_critical_edges::RemoveCriticalEdges;
 
 /// An optimization that optimizes the whole program by examining all function
 /// graphs at once.
@@ -57,10 +51,7 @@
 pub enum Kind {
     ConstantFolding,
     Inline,
-<<<<<<< HEAD
-=======
     ControlFlow,
->>>>>>> 019e061a
     RemoveCriticalEdges,
 }
 
@@ -69,10 +60,7 @@
         match self {
             Kind::ConstantFolding => ConstantFolding::optimize(program),
             Kind::Inline => Inlining::optimize(program),
-<<<<<<< HEAD
-=======
             Kind::ControlFlow => ControlFlow::optimize(program),
->>>>>>> 019e061a
             Kind::RemoveCriticalEdges => RemoveCriticalEdges::optimize(program),
         }
     }
