use crate::firm::Program;
use libfirm_rs::{bindings, graph::Graph};
use std::ffi::CString;

mod constant_folding;
<<<<<<< HEAD
mod constant_folding2;
mod fixpoint;
=======
use self::constant_folding::ConstantFolding;
>>>>>>> b8d953a4
mod unreachable_code_elimination;
use self::unreachable_code_elimination::UnreachableCodeElimination;

/// An optimization that optimizes the whole program by examining all function
/// graphs at once.
pub trait Interprocedural {
    fn optimize(program: &Program<'_, '_>) -> Outcome;
}

/// An optimization that only works on a single graph and therefore does not
/// optimize across function call boundaries.
pub trait Local {
    fn optimize_function(graph: Graph) -> Outcome;
}

impl<T> Interprocedural for T
where
    T: Local,
{
    fn optimize(program: &Program<'_, '_>) -> Outcome {
        let mut collector = OutcomeCollector::new();
        for class in program.classes.values() {
            for method in class.borrow().methods.values() {
                if let Some(graph) = method.borrow().graph {
                    collector.push(T::optimize_function(graph.into()));
                }
            }
        }
        collector.result()
    }
}

/// All available optimizations
#[derive(
    strum_macros::EnumString,
    serde_derive::Deserialize,
    serde_derive::Serialize,
    Debug,
    Copy,
    Clone,
    Display,
)]
pub enum Kind {
    ConstantFolding,
}

impl Kind {
    fn run(self, program: &Program<'_, '_>) -> Outcome {
        match self {
            Kind::ConstantFolding => ConstantFolding::optimize(program),
            Kind::UnreachableCodeElimination => UnreachableCodeElimination::optimize(program),
        }
    }
}

/// These are predefined sequences of optimizations (in clang and gcc these are
/// called `-O1`, `-O3`, `-Os` and so forth).
#[derive(Debug, Clone)]
pub enum Level {
    /// This level compiles the fastest and generates the most debuggable code
    /// since it does not perform any optimization.
    None,
    /// Moderate level of optimization which enables most optimizations.
    Moderate,
    /// Enables optimizations that take longer to perform or that may generate
    /// larger code in an attempt to make the program run faster.
    Aggressive,
    /// A user-defined sequence of optimizations
    Custom(Vec<Optimization>),
}

impl Default for Level {
    fn default() -> Level {
        Level::None
    }
}

impl Level {
    fn sequence(&self) -> Vec<Optimization> {
        match self {
            Level::None => vec![],
            Level::Moderate | Level::Aggressive => vec![Optimization::new(Kind::ConstantFolding)],
            Level::Custom(list) => list.clone(),
        }
    }
}

/// These are options that can be attached to any optimization
#[derive(Clone, Copy, Debug, PartialEq)]
pub enum Flag {
    /// Dump a 'Visualization of Compiler Graph' (VCG) file that can be viewed
    /// in yComp.
    DumpVcg,
    /// Start the interactive web-based graphical debugger
    Gui,
}

#[derive(Clone, Debug)]
pub struct Optimization {
    pub kind: Kind,
    pub flags: Vec<Flag>,
}

impl Optimization {
    fn new(kind: Kind) -> Self {
        Self {
            kind,
            flags: vec![],
        }
    }

    fn has_flag(&self, flag: Flag) -> bool {
        self.flags.iter().any(|f| *f == flag)
    }

    fn run(&self, program: &Program<'_, '_>) -> Outcome {
        let outcome = self.kind.run(program);
        self.apply_flags(program);
        outcome
    }

    fn apply_flags(&self, program: &Program<'_, '_>) {
        if self.has_flag(Flag::DumpVcg) {
            unsafe {
                let suffix = CString::new(format!("-{}", self.kind)).unwrap();
                bindings::dump_all_ir_graphs(suffix.as_ptr());
            }
        }

        if self.has_flag(Flag::Gui) {
            let label = format!("After running optimization '{}'", self.kind);
            breakpoint!(label, program);
        }
    }
}

#[derive(Clone, Copy, PartialEq, Debug)]
pub enum Outcome {
    Unchanged,
    Changed,
}

#[derive(Default)]
pub struct OutcomeCollector {
    results: Vec<Outcome>,
}

impl OutcomeCollector {
    pub fn new() -> OutcomeCollector {
        Self::default()
    }

    pub fn push(&mut self, res: Outcome) {
        self.results.push(res);
    }

    pub fn result(&self) -> Outcome {
        if self.results.iter().any(|x| *x == Outcome::Changed) {
            Outcome::Changed
        } else {
            Outcome::Unchanged
        }
    }
}

impl Level {
    /// run the list of optimizations defined by the optimization level
    /// on the given program
    pub fn run_all(&self, program: &Program<'_, '_>) {
        breakpoint!("before optimization sequence".to_string(), program);

        for (i, optimization) in self.sequence().iter().enumerate() {
            log::info!("Running optimization #{}: {:?}", i, optimization);
            optimization.run(program);
            log::debug!("Finished optimization #{}: {:?}", i, optimization.kind);
        }

<<<<<<< HEAD
impl Optimization {
    fn run(&self, program: &Program<'_, '_>) -> OptimizationResult {
        use self::OptimizationKind::*;
        match self.kind {
            AlgebraicSimplification => unimplemented!(),
            ConstantFolding => constant_folding2::run(program),
        }
=======
        breakpoint!("after optimization sequence".to_string(), program);
>>>>>>> b8d953a4
    }
}<|MERGE_RESOLUTION|>--- conflicted
+++ resolved
@@ -3,12 +3,8 @@
 use std::ffi::CString;
 
 mod constant_folding;
-<<<<<<< HEAD
 mod constant_folding2;
-mod fixpoint;
-=======
 use self::constant_folding::ConstantFolding;
->>>>>>> b8d953a4
 mod unreachable_code_elimination;
 use self::unreachable_code_elimination::UnreachableCodeElimination;
 
@@ -52,7 +48,9 @@
     Display,
 )]
 pub enum Kind {
+    AlgebraicSimplification,
     ConstantFolding,
+    UnreachableCodeElimination,
 }
 
 impl Kind {
@@ -186,16 +184,6 @@
             log::debug!("Finished optimization #{}: {:?}", i, optimization.kind);
         }
 
-<<<<<<< HEAD
-impl Optimization {
-    fn run(&self, program: &Program<'_, '_>) -> OptimizationResult {
-        use self::OptimizationKind::*;
-        match self.kind {
-            AlgebraicSimplification => unimplemented!(),
-            ConstantFolding => constant_folding2::run(program),
-        }
-=======
         breakpoint!("after optimization sequence".to_string(), program);
->>>>>>> b8d953a4
     }
 }