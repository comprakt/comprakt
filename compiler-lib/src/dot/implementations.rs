use super::{
    dot_string, Color, Dot, GraphData, GraphState, Label, LabelMaker, Named, Shape, Style, X11Color,
};
<<<<<<< HEAD
use crate::{
    firm::FirmProgram,
    lowering::lir::{self, BasicBlock},
};
use itertools::Itertools;
=======
use crate::firm::{program_generator::Spans, FirmProgram};
>>>>>>> 632972d8
use libfirm_rs::{
    nodes::{Node, NodeTrait},
    Graph,
};
use petgraph::visit::{EdgeRef, IntoNodeReferences, NodeIndexable, NodeRef};
use std::{collections::HashMap, hash::BuildHasher, io::Write};

// == GraphData ==

impl<TStruct, TNode> GraphData<TNode> for TStruct
where
    TStruct: Dot<TNode> + Named,
{
    fn graph_data<T>(&self, label_maker: &T) -> HashMap<String, GraphState>
    where
        Self: Sized,
        T: LabelMaker<TNode>,
    {
        let graph_name = self.name();
        let mut dot_files = HashMap::new();
        dot_files.insert(
            graph_name.clone(),
            GraphState {
                name: graph_name.clone(),
                dot_content: self.into_dot_format_string(&graph_name, label_maker),
            },
        );
        dot_files
    }
}

impl<'a, 'b> GraphData<Node> for FirmProgram<'a, 'b> {
    fn graph_data<T>(&self, label_maker: &T) -> HashMap<String, GraphState>
    where
        Self: Sized,
        T: LabelMaker<Node>,
    {
        let mut dot_files = HashMap::new();

        for method in self.methods.values() {
            let class = method.borrow().owning_class.upgrade().unwrap();
            if let Some(graph) = method.borrow().graph {
                let internal_name = method.borrow().entity.name_string();
                let class_name = class.borrow().def.name.to_string();
                let method_name = method.borrow().def.name.to_string();
                dot_files.insert(
                    internal_name.clone(),
                    GraphState {
                        name: format!("{}.{}", class_name, method_name),
                        dot_content: graph.into_dot_format_string(&internal_name, label_maker),
                    },
                );
            }
        }

        dot_files
    }
}

impl GraphData<lir::BasicBlock> for lir::LIR {
    fn graph_data<T>(&self, label_maker: &T) -> HashMap<String, GraphState>
    where
        Self: Sized,
        T: LabelMaker<lir::BasicBlock>,
    {
        let mut dot_files = HashMap::new();

        for function in &self.functions {
            let name = function.name.to_string();
            dot_files.insert(
                name.to_string(),
                GraphState {
                    dot_content: function.into_dot_format_string(&name, label_maker),
                    name,
                },
            );
        }

        dot_files
    }
}

// == Dot ==

impl Named for Graph {
    fn name(&self) -> String {
        self.entity().name_string()
    }
}

impl Dot<Node> for Graph {
    fn into_dot_format<T>(&self, writer: &mut dyn Write, graph_name: &str, label_maker: &T)
    where
        Self: Sized,
        T: LabelMaker<Node>,
    {
        let mut list = Vec::new();
        self.walk_topological(|node| {
            list.push(*node);
        });
        self.assure_outs();

        writeln!(writer, "digraph {} {{", dot_string(graph_name)).unwrap();
        for node in list.iter() {
            let label = label_maker.label_for_node(node);
            label.write_dot_format(node.node_id(), writer);

            if !Node::is_block(*node) {
                writeln!(
                    writer,
                    "{:?} -> {:?} [color=blue];",
                    node.block().node_id(),
                    node.node_id()
                )
                .unwrap();
            }

            for (in_idx, pred) in node.in_nodes().enumerate() {
                let pred_out_idx = pred
                    .out_nodes()
                    .position(|current| node == &current)
                    .map(|idx| idx.to_string())
                    .unwrap_or_else(|| "?".to_string());

                writeln!(
                    writer,
                    "{:?} -> {:?} [color={}, label=\"{} -> {}\"];",
                    pred.node_id(),
                    node.node_id(),
                    if pred.mode().is_mem() || node.mode().is_mem() {
                        Color::X11Color(X11Color::Red)
                    } else {
                        Color::X11Color(X11Color::Black)
                    },
                    pred_out_idx,
                    in_idx,
                )
                .unwrap();
            }
        }
        writeln!(writer, "}}").unwrap();

        writer.flush().unwrap();
    }
}

impl<TNode, TEdge> Named for petgraph::Graph<TNode, TEdge> {
    fn name(&self) -> String {
        "graph".to_owned()
    }
}

impl<TNode, TEdge> Dot<TNode> for petgraph::Graph<TNode, TEdge> {
    fn into_dot_format<T>(&self, writer: &mut dyn Write, graph_name: &str, label_maker: &T)
    where
        Self: Sized,
        T: LabelMaker<TNode>,
    {
        writeln!(writer, "digraph {} {{", dot_string(graph_name)).unwrap();
        for node in self.node_references() {
            let label = label_maker.label_for_node(node.weight());
            label.write_dot_format(self.to_index(node.id()), writer);
        }
        for edge in self.edge_references() {
            writeln!(
                writer,
                "{:?} -> {:?};",
                self.to_index(edge.source()),
                self.to_index(edge.target())
            )
            .unwrap();
        }
        writeln!(writer, "}}").unwrap();

        writer.flush().unwrap();
    }
}

// == LIR ==

impl Dot<BasicBlock> for lir::Function {
    fn into_dot_format<T>(&self, writer: &mut dyn Write, graph_name: &str, label_maker: &T)
    where
        Self: Sized,
        T: LabelMaker<BasicBlock>,
    {
        self.graph.into_dot_format(writer, graph_name, label_maker)
    }
}

impl Dot<BasicBlock> for lir::BlockGraph {
    fn into_dot_format<T>(&self, writer: &mut dyn Write, graph_name: &str, label_maker: &T)
    where
        Self: Sized,
        T: LabelMaker<BasicBlock>,
    {
        writeln!(writer, "digraph {} {{", dot_string(graph_name)).unwrap();
        for block in self.blocks.values() {
            let label = label_maker.label_for_node(block);
            label.write_dot_format(block.firm.node_id(), writer);

            log::debug!(
                "blocks preds: {}, blocks succs: {}",
                block.preds.len(),
                block.succs.len()
            );

            for control_flow_transfer in &block.succs {
                log::debug!(
                    "num transfers: {}",
                    control_flow_transfer.register_transitions.len(),
                );

                writeln!(
                    writer,
                    " {block_out} -> {block_in}\
                     [color=\"{color}\", penwidth=2];",
                    block_out = block.firm.node_id(),
                    block_in = control_flow_transfer.target.firm.node_id(),
                    color = X11Color::Black,
                )
                .unwrap();

                for (source_slot, target_slot) in &control_flow_transfer.register_transitions {
                    let source_num = source_slot.num();
                    let target_num = target_slot.num;

                    writeln!(
                        writer,
                        " {block_out}:out{out_slot} -> {block_in}:in{in_slot} \
                         [color=\"{color_out};0.5:{color_in}\"];",
                        block_out = block.firm.node_id(),
                        block_in = control_flow_transfer.target.firm.node_id(),
                        out_slot = source_num,
                        in_slot = target_num,
                        color_out = Color::from(source_num),
                        color_in = Color::from(target_num),
                    )
                    .unwrap();
                }
            }
        }

        writeln!(writer, "}}").unwrap();

        writer.flush().unwrap();
    }
}

// == LabelMaker ==

impl<F, TNode> LabelMaker<TNode> for F
where
    F: Fn(&TNode) -> Label,
{
    fn label_for_node(&self, node: &TNode) -> Label {
        self(node)
    }
}

pub fn default_label(node: &Node) -> Label {
    let mut label = Label::from_text(format!("{:?}", node));
    if Node::is_proj(*node) {
        label = label.shape(Shape::Note);
    }
    if let Some(span) = Spans::lookup_span(*node) {
        label = label.append(format!(" [src:{}]", span));
    }
    label
}

pub fn default_lir_label(block: &BasicBlock) -> Label {
    let mut s = Vec::new();

    write!(&mut s, "\\lCOPY IN\\l").unwrap();
    for instr in block.code.copy_in.iter() {
        write!(&mut s, "{:?}\\l", instr).unwrap();
    }

    write!(&mut s, "\\lBODY\\l").unwrap();
    for instr in block.code.body.iter() {
        write!(&mut s, "{:?}\\l", instr).unwrap();
    }

    write!(&mut s, "\\lCOPY OUT\\l").unwrap();
    for instr in block.code.copy_out.iter() {
        write!(&mut s, "{:?}\\l", instr).unwrap();
    }

    write!(&mut s, "\\lLEAVE\\l").unwrap();
    for instr in block.code.leave.iter() {
        write!(&mut s, "{:?}\\l", instr).unwrap();
    }

    lir_box(block, &format!("{}\\l", String::from_utf8(s).unwrap()))
}

pub fn lir_box(block: &BasicBlock, body: &str) -> Label {
    let pins = 0..block.regs.len();

    Label::from_text(format!(
        r#"{{{{{input_slots}}}|<header> Block {block_id}|<code>{code}|{{{out_slots}}}}}"#,
        block_id = block.firm.node_id(),
        code = escape_record_content(body),
        input_slots = pins
            .clone()
            .map(|index| format!("<in{idx}>{idx}", idx = index))
            .join("|"),
        out_slots = pins
            .map(|index| format!("<out{idx}>{idx}", idx = index))
            .join("|"),
    ))
    .shape(Shape::Record)
    .styles(vec![Style::Rounded, Style::Filled])
}

pub fn escape_record_content(text: &str) -> String {
    text.replace("|", "\\|")
        .replace("{", "\\{")
        .replace("}", "\\}")
        .replace("<", "\\<")
        .replace(">", "\\>")
}

impl<S: BuildHasher> LabelMaker<Node> for HashMap<Node, Label, S> {
    fn label_for_node(&self, node: &Node) -> Label {
        self.get(&node)
            .cloned()
            .unwrap_or_else(|| Label::from_text("".to_string()))
    }
}<|MERGE_RESOLUTION|>--- conflicted
+++ resolved
@@ -1,15 +1,11 @@
 use super::{
     dot_string, Color, Dot, GraphData, GraphState, Label, LabelMaker, Named, Shape, Style, X11Color,
 };
-<<<<<<< HEAD
 use crate::{
-    firm::FirmProgram,
+    firm::{program_generator::Spans, FirmProgram},
     lowering::lir::{self, BasicBlock},
 };
 use itertools::Itertools;
-=======
-use crate::firm::{program_generator::Spans, FirmProgram};
->>>>>>> 632972d8
 use libfirm_rs::{
     nodes::{Node, NodeTrait},
     Graph,
