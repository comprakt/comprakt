use crate::{
    asciifile::{MaybeSpanned, Span, Spanned},
    ast,
    context::Context,
    strtab::{self, Symbol},
    type_checking::type_system::TypeSystem,
    visitor::NodeKind,
};
use failure::Fail;
use std::collections::HashMap;

#[derive(Debug, Fail)]
pub enum SemanticError {
    #[fail(display = "redefinition of {} '{}'", kind, name)]
    RedefinitionError {
        kind: String, // "class", "parameter", ...
        name: String, // name of the parameter class...
    },

    #[fail(
        display = "Usage of the parameter '{}' of the main function",
        name
    )]
    MainMethodParamUsed { name: String },

    #[fail(display = "Only the 'main' method can be static")]
    StaticMethodNotMain,

    #[fail(display = "No 'main' method found")]
    NoMainMethod,

    #[fail(
        display = "{}. definition of a static method. Only one is allowed",
        amount
    )]
    MultipleStaticMethods { amount: u64 },

    #[fail(display = "non-static variable 'this' cannot be referenced from a static context")]
    ThisInStaticMethod,

    #[fail(display = "method '{}' might not return", method_name)]
    MightNotReturn { method_name: String },

    #[fail(
        display = "non-static method '{}' cannot be referenced from a static context",
        method_name
    )]
    ThisMethodInvocationInStaticMethod { method_name: String },

    #[fail(display = "cannot call static method '{}'", method_name)]
    CannotCallStaticMethod { method_name: String },

    #[fail(display = "condition must be boolean")]
    ConditionMustBeBoolean,

    #[fail(display = "cannot lookup var or field '{}'", name)]
    CannotLookupVarOrField { name: String },

    #[fail(
        display = "cannot access non static field '{}' in static method",
        field_name
    )]
    CannotAccessNonStaticFieldInStaticMethod { field_name: String },

    #[fail(display = "method cannot return a value")]
    VoidMethodCannotReturnValue,

    #[fail(display = "type 'void' is not allowed here")]
    VoidNotAllowed,

    #[fail(display = "method must return a value of type '{}'", ty)]
    MethodMustReturnSomething { ty: String },

    #[fail(
        display = "invalid type: Expected expression of type '{}', but was of type '{}'",
        ty_expected,
        ty_expr
    )]
    InvalidType {
        ty_expected: String,
        ty_expr: String,
    },

    #[fail(display = "cannot reference class '{}' here", class_name)]
    InvalidReferenceToClass { class_name: String },

    #[fail(display = "class '{}' does not exist", class_name)]
    ClassDoesNotExist { class_name: String },

    #[fail(display = "cannot index non-array type '{}'", ty)]
    CannotIndexNonArrayType { ty: String },

    #[fail(
        display = "method '{}' does not exist on type '{}'",
        method_name,
        ty
    )]
    MethodDoesNotExistOnType { method_name: String, ty: String },

    #[fail(
        display = "field '{}' does not exist on type '{}'",
        field_name,
        ty
    )]
    FieldDoesNotExistOnType { field_name: String, ty: String },

    #[fail(
        display = "method argument count does not match: Expected {} arguments, but found {}",
        expected_args,
        actual_args
    )]
    MethodArgCountDoesNotMatch {
        expected_args: usize,
        actual_args: usize,
    },

    #[fail(
        display = "cannot compare values of type '{}' with values of type '{}'",
        ty1,
        ty2
    )]
    CannotCompareValuesOfType1WithType2 { ty1: String, ty2: String },

    #[fail(display = "not a statement")]
    NotAStatement,

    #[fail(
        display = "invalid assignment - can only assign to \
                   local variables, parameters, field and array fields"
    )]
    InvalidAssignment,

    #[fail(display = "Cannot write to read-only field '{}'", field_name)]
    CannotWriteToReadOnlyField { field_name: String },

    #[fail(display = "integer number too large: {}", int)]
    IntTooLarge { int: String },
}

/// `check` returns an `Err` iff at least one errors was emitted through
/// `context`.
pub fn check<'a, 'f>(
    strtab: &mut strtab::StringTable<'f>,
    ast: &'a ast::AST<'f>,
    context: &Context<'f>,
) -> Result<TypeSystem<'f>, ()> {
    let mut first_pass_visitor = ClassesAndMembersVisitor::new(context);
    first_pass_visitor.do_visit(&NodeKind::from(ast));

    // Check if a static method was found. If multiple static methods were found or
    // the static method is not called `main` the error is already emitted in
    // the visitor
    if first_pass_visitor.static_method_found == 0 {
        context
            .diagnostics
            .error(&MaybeSpanned::WithoutSpan(SemanticError::NoMainMethod));
    }

    if context.diagnostics.errored() {
        return Err(());
    }
<<<<<<< HEAD

    let type_system = crate::type_checking::check(strtab, &ast, &context);
=======
    use crate::type_checking::{self, type_system::TypeSystem};
    let mut type_system = TypeSystem::default();
    type_checking::check(strtab, &ast, &mut type_system, &context);
>>>>>>> 934c70df
    if context.diagnostics.errored() {
        return Err(());
    }
    Ok(type_system)
}

struct ClassesAndMembersVisitor<'f, 'cx> {
    context: &'cx Context<'cx>,
    static_method_found: u64,
    class_member_to_its_span: HashMap<*const ast::ClassMember<'f>, Span<'f>>,
}

impl<'f, 'cx> ClassesAndMembersVisitor<'f, 'cx> {
    pub fn new(context: &'cx Context<'_>) -> Self {
        Self {
            context,
            static_method_found: 0,
            class_member_to_its_span: HashMap::new(),
        }
    }

    fn do_visit(&mut self, node: &NodeKind<'_, 'f>) {
        use self::{ast, NodeKind::*};
        node.for_each_child(&mut |child| {
            match child {
                ClassDeclaration(decl) => {
                    let decl_node = NodeKind::from(decl);
                    decl_node.for_each_child(&mut |member_node| {
                        let member_decl: &Spanned<'_, ast::ClassMember<'_>> = match member_node {
                            NodeKind::ClassMember(m) => m,
                            _ => panic!("class children are expected to be class members"),
                        };
                        self.class_member_to_its_span
                            .insert(&member_decl.data as *const _, member_decl.span);
                    });
                }

                ClassMember(member) => {
                    if let ast::ClassMemberKind::MainMethod(params, _) = &member.kind {
                        debug_assert!(params.len() == 1);
                        self.static_method_found += 1;
                        if &member.name != "main" {
                            self.context.diagnostics.error(&Spanned {
                                span: member.span,
                                data: SemanticError::StaticMethodNotMain,
                            });
                        }
                        if self.static_method_found > 1 {
                            self.context.diagnostics.error(&Spanned {
                                span: member.span,
                                data: SemanticError::MultipleStaticMethods {
                                    amount: self.static_method_found,
                                },
                            })
                        }
                    }

                    match &member.kind {
                        ast::ClassMemberKind::Method(ty, pl, block)
                            if ty.basic.data != ast::BasicType::Void =>
                        {
                            let ptr = (&member.data) as *const _;
                            let member_decl = self
                                .class_member_to_its_span
                                .get(&ptr)
                                .expect("must have current_member_decl while visiting ClassMember");
                            let highlight_span = Span::from_positions(&[
                                member_decl.start_position(),
                                pl.span.end_position(),
                            ])
                            .unwrap();
                            self.check_method_always_returns(&member.name, highlight_span, block)
                        }
                        _ => (),
                    }
                }

                Stmt(stmt) => {
                    use crate::ast::Expr::*;
                    if let ast::Stmt::Expression(expr) = &stmt.data {
                        match &expr.data {
                            Binary(ast::BinaryOp::Assign, _, _)
                            | MethodInvocation(..)
                            | ThisMethodInvocation(..) => (),
                            _ => {
                                //Err
                                self.context.diagnostics.error(&Spanned {
                                    span: stmt.span,
                                    data: SemanticError::NotAStatement,
                                });
                            }
                        }
                    }
                }

                Expr(expr) => match &expr.data {
                    ast::Expr::NegInt(int) if int.data != "2147483648" => {
                        self.check_int(int.data, int.span)
                    }
                    ast::Expr::Int(int) => self.check_int(int.data, int.span),
                    _ => (),
                },

                _ => (),
            };

            self.do_visit(&child)
        });
    }

    fn check_int(&self, int: &str, span: Span<'_>) {
        if int.parse::<i32>().is_err() {
            self.context.diagnostics.error(&Spanned {
                span,
                data: SemanticError::IntTooLarge {
                    int: int.to_string(),
                },
            });
        }
    }

    fn check_method_always_returns(
        &self,
        method_name: &Symbol<'_>,
        hightlight_span: Span<'_>,
        method_body: &Spanned<'_, ast::Block<'_>>,
    ) {
        fn always_returns<'t>(stmt: &Spanned<'t, ast::Stmt<'t>>) -> bool {
            match &stmt.data {
                // An if-else stmt always returns iff both arms always return
                ast::Stmt::If(_, then_arm, else_arm) => {
                    let then_arm_always_returns = always_returns(&*then_arm);
                    let else_arm_always_returns = else_arm
                        .as_ref()
                        .map_or(false, |else_arm| always_returns(&*else_arm));

                    then_arm_always_returns && else_arm_always_returns
                }

                // An empty block does not return
                ast::Stmt::Block(block) if block.statements.is_empty() => false,
                // A non-empty block always returns iff any of its top-level statements
                // always returns
                ast::Stmt::Block(block) => block.statements.iter().any(always_returns),

                // A return stmt always returns
                ast::Stmt::Return(_) => true,

                // All other stmts do not always return
                _ => false,
            }
        }

        // FIXME de-duplicate empty block logic from always_returns
        if method_body.statements.is_empty() || !method_body.statements.iter().any(always_returns) {
            self.context.diagnostics.error(&Spanned {
                span: hightlight_span,
                data: SemanticError::MightNotReturn {
                    method_name: format!("{}", method_name),
                },
            });
        }
    }
}

#[cfg(test)]
mod tests {
    use super::*;
    use crate::{
        asciifile::AsciiFile,
        lexer::{Lexer, TokenKind},
        parser::Parser,
        strtab::StringTable,
    };
    use mjtest::SemanticTestCase;
    use mjtest_macros::gen_semantic_tests;

    macro_rules! gen_check_code {
        ($check_res:ident = $input:expr) => {
            let ascii_file = AsciiFile::new($input).unwrap();
            let context = Context::dummy(&ascii_file);
            let mut strtab = StringTable::new();
            let lexer = Lexer::new(&mut strtab, &context);
            let unforgiving_lexer = lexer.filter_map(|result| match result {
                Ok(token) => match token.data {
                    TokenKind::Whitespace | TokenKind::Comment(_) => None,
                    _ => Some(token),
                },
                Err(lexical_error) => panic!("{}", lexical_error),
            });
            let ast = Parser::new(unforgiving_lexer).parse().unwrap();
            let $check_res = super::check(&mut strtab, &ast, &context);
        };
    }

    fn do_mjtest_semantic_test(tc: &SemanticTestCase) {
        println!("file name: {:?}", tc.file_name());
        let input = std::fs::read_to_string(tc.path()).unwrap().into_bytes();
        gen_check_code!(check_res = &input);
        match (tc, check_res) {
            (SemanticTestCase::Valid(_), Ok(_)) => (),
            (SemanticTestCase::Invalid(_), Err(_)) => (),
            (tc, res) => {
                println!("test case: {:?}", tc);
                println!("result:    {:?}", res);
                assert!(false);
            }
        }
    }
    gen_semantic_tests!((do_mjtest_semantic_test, []));

    #[derive(Debug, PartialEq, Eq)]
    enum BinopCheckResult {
        Accept,
        Error,
    }

    macro_rules! binop_test {
        (internal $mjcode:expr, $expected:ident, $testname:ident)  => {
            #[test]
            fn $testname() {
                let prog = $mjcode;
                let input = prog.into_bytes();
                gen_check_code!(check_res = &input);
                let exp = BinopCheckResult::$expected;
                match (exp, check_res) {
                    (BinopCheckResult::Accept, Ok(_)) => (),
                    (BinopCheckResult::Error, Err(_)) => (),
                    (exp, act) => {
                        println!("expected: {:?}", exp);
                        println!("actual:   {:?}", act);
                        assert!(false);
                    }
                }
            }
        };
        ($t1:expr, $val1:expr, $t2:expr, $val2:expr, $t3:expr, $op:expr, $exp:ident, $n:ident) => {
            binop_test!(internal format!(r"
                class C {{}}
                class D {{}}
                class BinopCheck {{
                    public static void main(String[] args) {{
                        {} v1 = {};
                        {} v2 = {};
                        {} v3 = v1 {} v2;
                    }}
                }}",
                $t1, $val1, $t2, $val2, $t3, $op), $exp, $n
            );
        };
        ($lit1:expr, $op:expr, $lit2:expr, $expected:ident, $testname:ident) => {
            binop_test!(internal format!(r"
                class C {{}}
                class D {{}}
                class BinopCheck {{
                    public static void main(String[] args) {{
                        if ({} {} {}) {{
                            System.out.println(23);
                        }}
                    }}
                }}",
                $lit1, $op, $lit2), $expected, $testname
            );
        };
    }

    #[rustfmt::skip]
    mod binop {
        use super::*;
        binop_test!("int", "1", "boolean", "true", "int", "==",    Error,  eq_int_bool_eq);
        binop_test!("C", "null", "C", "null", "boolean", "==",     Accept, eq_same_class_null);
        binop_test!("C", "null", "int", "23", "boolean", "==",     Error,  eq_class_int);
        binop_test!("C", "null", "boolean", "23", "boolean", "==", Error,  eq_class_bool);
        binop_test!("C", "null", "D", "null", "boolean", "==",     Error,  eq_class_class_eq);
        binop_test!("23", "==", "42",                              Accept, eq_ints);
        binop_test!("23", "==", "null",                            Error,  eq_integer_null);
        binop_test!("0", "==", "null",                             Error,  eq_integer0_null);
        binop_test!("true", "==", "null",                          Error,  eq_true_null);
        binop_test!("false", "==", "null",                         Error,  eq_false_null );
        binop_test!("0", "==", "false",                            Error,  eq_zero_false);
        binop_test!("1", "==", "true",                             Error,  eq_one_true);
        binop_test!("(new C())", "==", "null",                     Accept, eq_new_null);
        binop_test!("(new C())", "==", "(new D())",                Error,  eq_new_new_2types);
    }
}<|MERGE_RESOLUTION|>--- conflicted
+++ resolved
@@ -159,14 +159,9 @@
     if context.diagnostics.errored() {
         return Err(());
     }
-<<<<<<< HEAD
-
-    let type_system = crate::type_checking::check(strtab, &ast, &context);
-=======
     use crate::type_checking::{self, type_system::TypeSystem};
     let mut type_system = TypeSystem::default();
     type_checking::check(strtab, &ast, &mut type_system, &context);
->>>>>>> 934c70df
     if context.diagnostics.errored() {
         return Err(());
     }
