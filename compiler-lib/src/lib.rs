--- conflicted
+++ resolved
@@ -17,13 +17,9 @@
 #![feature(weak_ptr_eq)]
 #![feature(type_ascription)]
 #![feature(duration_as_u128)]
-#[macro_use]
-extern crate derive_more;
 
-mod analysis;
 pub use asciifile;
 pub mod backend;
-pub mod timing;
 
 #[macro_use]
 extern crate utils;
@@ -35,26 +31,16 @@
 
 pub use lexer;
 
+pub(crate) use debugging;
+
 #[macro_use]
 extern crate parser;
 
 pub use parser::{ast, visitor};
 
-#[macro_use]
-<<<<<<< HEAD
-#[allow(dead_code)]
-pub mod debugging;
-pub mod firm;
-#[macro_use]
-pub mod lowering;
-=======
-extern crate debugging;
-pub(crate) use debugging::dot;
+pub use firm_construction as firm;
+pub mod print;
 
-pub use firm_construction as firm;
->>>>>>> b3da735b
-pub mod optimization;
-pub mod print;
 pub use self::utils::OutputSpecification;
 pub use strtab;
 pub use symtab;
