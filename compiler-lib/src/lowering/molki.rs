--- conflicted
+++ resolved
@@ -64,17 +64,10 @@
 }
 
 impl Reg {
-<<<<<<< HEAD
-    fn from(op: MutRc<lir::ValueSlot>, slot_reg_map: &HashMap<(i64, usize), usize>) -> Self {
-        Reg::N(
-            *slot_reg_map
-                .get(&(upborrow!(op.borrow().allocated_in).num, op.borrow().num))
-=======
     fn from(op: MutRc<lir::MultiSlot>, slot_reg_map: &HashMap<(i64, usize), usize>) -> Self {
         Reg::N(
             *slot_reg_map
                 .get(&(upborrow!(op.borrow().allocated_in()).num, op.borrow().num()))
->>>>>>> 93eda3a2
                 .expect("No register for ValueSlot"),
         )
     }
@@ -477,32 +470,20 @@
                     b.borrow()
                         .regs
                         .iter()
-                        .map(|multi_slot| {
-<<<<<<< HEAD
-                            if multi_slot.is_empty() {
-                                None
-                            } else {
-                                let slot = multi_slot[0].borrow();
-                                Some((upborrow!(slot.allocated_in).num, slot.num))
-                            }
-=======
-                            (
+                        .map(|multi_slot| match &*multi_slot.borrow() {
+                            lir::MultiSlot::Multi { slots, .. } if slots.is_empty() => None,
+                            _ => Some((
                                 upborrow!(multi_slot.borrow().allocated_in()).num,
                                 multi_slot.borrow().num(),
-                            )
->>>>>>> 93eda3a2
+                            )),
                         })
                         .collect::<Vec<_>>()
                 })
                 .enumerate()
                 .for_each(|(i, key)| {
-<<<<<<< HEAD
                     if let Some(key) = key {
                         slot_reg_map.entry(key).or_insert(i + f.nargs);
                     }
-=======
-                    slot_reg_map.entry(key).or_insert(i + f.nargs);
->>>>>>> 93eda3a2
                 });
             let mf_name = f.name.to_owned();
             let mut mf = Function::new(mf_name, f.nargs, f.returns);
@@ -518,16 +499,12 @@
                         .iter()
                         .map(|cp| Instr::Movq {
                             src: Reg::from(cp.src.clone(), &slot_reg_map).into_operand(),
-<<<<<<< HEAD
-                            dst: Reg::from(cp.dst.clone(), &slot_reg_map).into_operand(),
-=======
                             dst: Reg::from(
                                 upborrow!(cp.dst.borrow().allocated_in).regs[cp.dst.borrow().num]
                                     .clone(),
                                 &slot_reg_map,
                             )
                             .into_operand(),
->>>>>>> 93eda3a2
                         })
                         .collect(),
                 );
@@ -545,16 +522,12 @@
                         .iter()
                         .map(|cp| Instr::Movq {
                             src: Reg::from(cp.src.clone(), &slot_reg_map).into_operand(),
-<<<<<<< HEAD
-                            dst: Reg::from(cp.dst.clone(), &slot_reg_map).into_operand(),
-=======
                             dst: Reg::from(
                                 upborrow!(cp.dst.borrow().allocated_in).regs[cp.dst.borrow().num]
                                     .clone(),
                                 &slot_reg_map,
                             )
                             .into_operand(),
->>>>>>> 93eda3a2
                         })
                         .collect(),
                 );
