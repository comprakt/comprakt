//! Low level intermediate representation

use super::gen_instr::GenInstrBlock;
use crate::{
    firm,
    type_checking::type_system::CheckedType,
    utils::cell::{MutRc, MutWeak},
};
use libfirm_rs::{
    nodes::{self, Node, NodeTrait},
    Mode, Tarval, VisitTime,
};
use std::{
    collections::{HashMap, HashSet, VecDeque},
    marker::PhantomData,
};

#[derive(Debug)]
pub struct LIR {
    pub functions: Vec<Function>,
}

impl From<&firm::FirmProgram<'_, '_>> for LIR {
    fn from(prog: &firm::FirmProgram<'_, '_>) -> Self {
        let mut functions = Vec::new();

        for method in prog.methods.values() {
            functions.push((&*method.borrow()).into());
        }

        LIR { functions }
    }
}

#[derive(Debug)]
pub struct Function {
    /// The mangled name of the function.
    pub name: String,
    pub nargs: usize,
    pub returns: bool,
    pub graph: MutRc<BlockGraph>,
}

impl From<&firm::FirmMethod<'_, '_>> for Function {
    fn from(method: &firm::FirmMethod<'_, '_>) -> Self {
        let graph: libfirm_rs::Graph = method
            .graph
            .unwrap_or_else(|| panic!("Cannot lower function without a graph {}", method.def.name));

        let returns = method.def.return_ty != CheckedType::Void;
        log::debug!("Generating block graph for {}", method.def.name);
        Function {
            name: method.entity.ld_name().to_str().unwrap().to_owned(),
            nargs: method.def.params.len() + if method.def.is_static { 0 } else { 1 },
            returns,
            graph: graph.into(),
        }
    }
}

#[derive(Debug)]
/// A graph of basic blocks. Each block is a list of instructions and a set of
/// pseudo-registers called `ValueSlots`. This is a more localized
/// represantation of SSA, as the value
/// slots (or variable names) are
/// namespaced per block (and can only be
/// refered to by adjacent blocks) and
/// the sources of the values are
/// annotated on each edge, instead of
/// being phi-nodes pointing to some far
/// away firm-node.
pub struct BlockGraph {
    pub firm: libfirm_rs::Graph,
    pub blocks: HashMap<libfirm_rs::nodes::Block, MutRc<BasicBlock>>,
    pub head: MutRc<BasicBlock>,
    pub end_block: MutRc<BasicBlock>,
}

#[derive(Debug, Clone, Copy)]
pub enum BasicBlockReturns {
    No,
    Void(nodes::Return),
    Value(nodes::Return),
}

impl BasicBlockReturns {
    pub fn as_option(self) -> Option<nodes::Return> {
        match self {
            BasicBlockReturns::No => None,
            BasicBlockReturns::Void(r) | BasicBlockReturns::Value(r) => Some(r),
        }
    }
}

#[derive(Debug, Default)]
pub struct Code {
    pub copy_in: Vec<CopyPropagation>,
    pub body: Vec<Instruction>,
    pub copy_out: Vec<CopyPropagation>,
    pub leave: Vec<Leave>,
}

/// This is a vertex in the basic-block graph
#[derive(Debug)]
pub struct BasicBlock {
    /// Unique number for the BasicBlock
    pub num: i64,
    /// The Pseudo-registers used by the Block
    pub regs: Vec<MutRc<MultiSlot>>,
    /// The instructions (using arbitrarily many registers) of the block
    pub code: Code,
    /// Control flow-transfers *to* this block.
    /// Usually at most 2
    pub preds: Vec<MutWeak<ControlFlowTransfer>>,
    /// Control flow-transfers *out of* this block
    /// Usually at most 2
    pub succs: Vec<MutRc<ControlFlowTransfer>>,

    /// The firm structure of this block
    pub firm: libfirm_rs::nodes::Block,

    /// Whether the block contains a return node, and if so, whether it returns
    /// a value or just terminates control flow plus the firm node.
    ///
    /// Blocks with `returns == BasicBlockReturns::Value` have the following
    /// properties:
    ///
    ///  * `succs.len() == 1`
    ///
    ///  * `let succ_edge = succs[0]`
    ///
    ///    * `succ_edge.target = <the end block>`
    ///
    ///    * `succ_edge.register_transitions.len() == 1`
    ///
    ///    * `succ_edge.register_transitions.[0].0 = <a value slot in this
    /// block>
    ///
    ///    * `succ_edge.register_transitions.[0].0.firm = <this block's return
    /// node's result value node>
    ///
    ///    * `succ_edge.register_transitions.[0].1 = .0`
    ///
    /// Above design enables codegen to simply iterate over
    /// the FIRM in_nodes for each value in succs.
    /// SSA copy-propagation code can check `returns` to omit
    /// copy-down of `succ_edge`.
    pub returns: BasicBlockReturns,

    pub graph: MutWeak<BlockGraph>,
<<<<<<< HEAD
=======
}

#[derive(Debug)]
pub enum MultiSlot {
    Single(MutRc<ValueSlot>),
    Multi {
        phi: nodes::Phi,
        slots: Vec<MutRc<ValueSlot>>,
    },
}

impl MultiSlot {
    pub fn num(&self) -> usize {
        use self::MultiSlot::*;
        match self {
            Single(slot) => slot.borrow().num,
            Multi { slots, .. } => slots[0].borrow().num,
        }
    }

    pub fn allocated_in(&self) -> MutWeak<BasicBlock> {
        use self::MultiSlot::*;
        match self {
            Single(slot) => MutWeak::clone(&slot.borrow().allocated_in),
            Multi { slots, .. } => MutWeak::clone(&slots[0].borrow().allocated_in),
        }
    }

    pub fn firm(&self) -> nodes::Node {
        use self::MultiSlot::*;
        match self {
            Single(slot) => slot.borrow().firm,
            Multi { phi, .. } => Node::Phi(*phi),
        }
    }
>>>>>>> 93eda3a2
}

#[derive(Debug, Clone)]
pub enum Instruction {
    Binop {
        kind: BinopKind,
        src1: Operand,
        src2: Operand,
        dst: MutRc<MultiSlot>,
    },
    Div {
        src1: Operand,
        src2: Operand,
        /// The division result value slot. The remainder is discarded.
        dst: MutRc<MultiSlot>,
    },
    Mod {
        src1: Operand,
        src2: Operand,
        /// The remainder result value slot. The division result is discarded.
        dst: MutRc<MultiSlot>,
    },
    Unop {
        kind: UnopKind,
        op: Operand,
    },
    Movq {
        src: Operand,
        dst: Operand,
    },
    /// If dst is None, result is in register r0, which cannot be accessed
    /// using molki register names.
    Call {
        func: String,
        args: Vec<Operand>,
        dst: Option<MutRc<MultiSlot>>,
    },
    /// Loads parameter `#{idx}` into value slot `dst`.
    LoadParam {
        idx: usize,
<<<<<<< HEAD
        dst: MutRc<ValueSlot>,
=======
        dst: MutRc<MultiSlot>,
>>>>>>> 93eda3a2
    },
    Comment(String),
}

/// Instructions that are at the end of a basic block.
#[derive(Debug, Clone)]
pub enum Leave {
    CondJmp {
        lhs: Operand,
        lhs_target: MutRc<BasicBlock>,
        rhs: Operand,
        rhs_target: MutRc<BasicBlock>,
    },
    Jmp {
        target: MutRc<BasicBlock>,
    },
    Return {
        /// TODO Must only be Operand::Slot or Operand::Imm ?
        value: Option<Operand>,
        /// The end block of the BlockGraph that this Return returns from.
        /// Depending on how the target arch code generator implements function
        /// returns, this pointer might be very convenient.
        end_block: MutRc<BasicBlock>,
    },
}

/// The representation of a single element in
/// ControlFlowTransfer.register_transitions. The consumer of the LIR
/// (a register allocator / target arch code generator) emits the
/// concrete instructions to flow values from one basic block to the other.
/// It will commonly have to choose between using registers or spill code.
#[derive(Debug, Clone)]
pub struct CopyPropagation {
<<<<<<< HEAD
    pub(super) src: MutRc<ValueSlot>,
=======
    pub(super) src: MutRc<MultiSlot>,
>>>>>>> 93eda3a2
    pub(super) dst: MutRc<ValueSlot>,
}

#[derive(Debug, Clone)]
pub enum Operand {
    Slot(MutRc<MultiSlot>),
    /// NOTE: Tarcval contains a raw pointer, thus Imm(t) is only valid for the
    /// lifetime of that pointer (the FIRM graph).
    Imm(Tarval),
    Addr {
        base: MutRc<MultiSlot>,
        offset: isize,
    },
    /// only readable!
    Param {
        idx: u32,
    },
}

#[derive(Debug, Display, Clone)]
pub enum BinopKind {
    Add,
    Sub,
    // We only multiply signed integers, so we can always use `imul`
    Mul,
    And,
    Or,
}

#[derive(Debug, Display, Clone)]
pub enum UnopKind {
    Neg,
    Not,
}

#[derive(Debug, Display, Clone)]
pub enum Cond {
    True,
    LessEqual,
}

/// An abstract pseudo-register
#[derive(Debug)]
pub struct ValueSlot {
    /// The slot number. Uniqe only per Block, not globally
    pub num: usize,
    /// The firm node that corresponds to this value
    pub(super) firm: Node,

    /// The block in which this slot is allocated
    pub(super) allocated_in: MutWeak<BasicBlock>,
    /// The block in which the value of this slot originates
    pub(super) originates_in: MutWeak<BasicBlock>,
    /// The block in which this value is used
    pub(super) terminates_in: MutWeak<BasicBlock>,
}

/// This is currently unused (because the categorisations are wrong), but we
/// might need something similar later (or at least the comments).
#[derive(Debug, Clone, Copy, PartialEq, Eq, Display)]
pub enum _ValueSlotKind {
    /// The value in this slot originates in the local block, but is used in a
    /// later block
    ///
    /// Original values must appear in the transitions of all `succs`.
    #[display(fmt = "original")]
    Original,
    /// The value in this slot is used in the instructions of the local block,
    /// but originiates in a previous block
    ///
    /// Terminal values must appear in the transitions of all `preds`.
    #[display(fmt = "terminal")]
    Terminal,
    /// The slot is unused in the local block, but contains a value that must be
    /// kept alive for the duration of this block. This is created for values
    /// that are calculated in an earlier block, and used in a later block (but
    /// not in this block).
    ///
    /// Pass-through values must appear in the transitions both all `preds` and
    /// `succs`.
    #[display(fmt = "pass-through")]
    PassThrough,
    /// The value of the slot both originates and is used (terminates) in the
    /// local block.
    ///
    /// Private values must appear neither in the transitions of any `preds`,
    /// nor `succs`.
    #[display(fmt = "private")]
    Private,
}

/// Transfer control-flow from one block to another. This is an edge in the
/// basic-block graph
#[derive(Debug)]
pub struct ControlFlowTransfer {
    /// How do value slots used in the preceeding block map to value slots in
    /// the next block? SSA-information is encoded in this.
    ///
    /// ## How to use this in a register allocator
    /// A register-allocator can use this information to figure out which
    /// registers to use in the in the adjacent blocks (so the transitions have
    /// minimal "mismatches"). If there is copy-code needed to match the
    /// the registers for a given value slot, the
    /// following cases need to be considered:
    ///
    ///  - The `source` block has multiple `succ` edges for the slot: copy-code
    /// needs to be placed in each `target` block
    ///
    ///  - The `target` block has multiple `pred` edges for the slot: copy-code
    /// needs to be placed in each `source` block
    ///
    ///  - Both of the above (can happen in loops): An additional block needs
    /// to be introduced right on this edge containing the copy-code (This is
    /// exactly the *copy problem* from the lecture)
    ///
    /// The *swap problem* is handled by there being no semantic order between
    /// the register transitions.
<<<<<<< HEAD
    pub register_transitions: Vec<(MutRc<ValueSlot>, MutRc<ValueSlot>)>,
=======
    pub register_transitions: Vec<(MutRc<MultiSlot>, MutRc<ValueSlot>)>,
>>>>>>> 93eda3a2

    source: MutWeak<BasicBlock>,
    pub target: MutRc<BasicBlock>,
}

impl From<libfirm_rs::Graph> for MutRc<BlockGraph> {
    fn from(firm_graph: libfirm_rs::Graph) -> Self {
        firm_graph.assure_outs();
<<<<<<< HEAD
        let graph = BlockGraph::build_skeleton(firm_graph);
        graph.borrow_mut().construct_flows();
=======
        let mut graph = BlockGraph::build_skeleton(firm_graph);
        graph.construct_flows();
>>>>>>> 93eda3a2
        graph.borrow_mut().gen_instrs();
        graph
    }
}

impl BlockGraph {
    fn build_skeleton(firm_graph: libfirm_rs::Graph) -> MutRc<Self> {
        let mut blocks = HashMap::new();

        // This is basically a `for each edge "firm_target -> firm_source"`
        firm_graph.walk_blocks(|visit, firm_target| match visit {
            VisitTime::BeforePredecessors => {
                let target = BasicBlock::skeleton_block(&mut blocks, *firm_target);

                for firm_source in firm_target.cfg_preds() {
                    let source = BasicBlock::skeleton_block(&mut blocks, firm_source.block());

                    let edge = MutRc::new(ControlFlowTransfer {
                        register_transitions: Vec::new(),
                        source: MutRc::downgrade(&source),
                        target: MutRc::clone(&target),
                    });

                    source.borrow_mut().succs.push(MutRc::clone(&edge));
                    target.borrow_mut().preds.push(MutRc::downgrade(&edge));
                }
            }

            VisitTime::AfterPredecessors => (),
        });

        let head = MutRc::clone(
            blocks
                .get(&firm_graph.start_block())
                .expect("All blocks (including start block) should have been generated"),
        );

        let end_block = MutRc::clone(
            blocks
                .get(&firm_graph.end_block())
                .expect("All blocks (including end block) should have been generated"),
        );

<<<<<<< HEAD
        let block_graph = MutRc::new(BlockGraph {
=======
        let graph = MutRc::new(BlockGraph {
>>>>>>> 93eda3a2
            firm: firm_graph,
            blocks,
            head,
            end_block,
        });

        // patch up the weak-ref in each block's graph member
<<<<<<< HEAD
        for block in block_graph.borrow_mut().blocks.values() {
            block.borrow_mut().graph = block_graph.downgrade();
        }

        block_graph
=======
        for block in graph.borrow().iter_blocks() {
            block.borrow_mut().graph = MutRc::downgrade(&graph)
        }

        graph
>>>>>>> 93eda3a2
    }

    /// Iterate over all basic blocks in `self` in a breadth-first manner (in
    /// control flow direction, starting at the start block)
    pub fn iter_blocks<'g>(&'g self) -> impl Iterator<Item = MutRc<BasicBlock>> + 'g {
        let mut visit_list = VecDeque::new();
        visit_list.push_front(MutRc::clone(&self.head));

        BasicBlockIter {
            _graph: PhantomData,
            visited: HashSet::new(),
            visit_list,
        }
    }

    /// Iterate over all control flow transfers in `self` in a breadth-first
    /// manner
    pub fn iter_control_flows<'g>(
        &'g self,
    ) -> impl Iterator<Item = MutRc<ControlFlowTransfer>> + 'g {
        self.iter_blocks().flat_map(|block| {
            block
                .borrow()
                .succs
                .iter()
                .map(MutRc::clone)
                .collect::<Vec<_>>()
        })
    }

    fn gen_instrs(&mut self) {
        for lir_block in self.iter_blocks() {
            log::debug!("GENINSTR block {:?}", lir_block.borrow().firm);
            GenInstrBlock::fill_instrs(self, lir_block);
        }
    }

    pub fn get_block(&self, firm_block: libfirm_rs::nodes::Block) -> MutRc<BasicBlock> {
        self.blocks
            .get(&firm_block)
            .expect("BlockGraph is incomplete")
            .clone()
    }
}

impl MutRc<BlockGraph> {
    fn construct_flows(&mut self) {
        self.borrow()
            .firm
            .walk_blocks(|visit, firm_block| match visit {
                VisitTime::BeforePredecessors => {
                    log::debug!("VISIT {:?}", firm_block);
                    let local_block = self.borrow().get_block(*firm_block);

                    // Foreign values are the green points in yComp (inter-block edges)
                    for node_in_block in firm_block.out_nodes() {
                        match node_in_block {
                            // The end node is only for keep alive edges, which we don't care about
                            Node::End(_) => (),

                            Node::Phi(_) => {
                                local_block.new_terminating_slot(node_in_block);
                            }

                            _ => node_in_block
                                .in_nodes()
                                // Mem edges are uninteresting across blocks
                                .filter(|value| value.mode() != Mode::M())
                                // If this is a value produced by our block, there is no need to
                                // transfer it from somewhere else
                                .filter(|value| value.block() != *firm_block)
                                // Foreign values that are not phi, flow in from each cfg pred
                                // => values x cfg_preds
                                .for_each(|value| {
                                    // Do this here, because we don't want to move `local_block`
                                    // into closure
                                    let local_block = MutRc::clone(&local_block);
                                    local_block.new_terminating_slot(value);
                                }),
                        }
                    }
                }

                VisitTime::AfterPredecessors => (),
            });

        /* TODO Reenable: Like phi nodes, but without phi
        // Special case for return nodes, see BasicBlock.return comment
        let end_block = self.borrow().get_block(self.borrow().firm.end_block());
        let multislot = end_block.new_terminating_multislot();
        for return_node in self.borrow().firm.end_block().cfg_preds() {
            log::debug!("return_node = {:?}", return_node);
            log::debug!(
                "return_node.edges = {:?}",
                end_block
                    .borrow()
                    .preds
                    .iter()
                    .map(|x| format!("{:?}", upborrow!(upborrow!(x).source).firm))
                    .collect::<Vec<_>>()
            );
            let block_with_return_node = self.borrow().get_block(return_node.block());
            let return_node = match return_node {
                Node::Return(r) => r,
                _ => panic!("unexpected return node"),
            };
            if return_node.return_res().len() == 0 {
                block_with_return_node.borrow_mut().returns = BasicBlockReturns::Void(return_node);
            } else {
                block_with_return_node.borrow_mut().returns = BasicBlockReturns::Value(return_node);
                debug_assert_eq!(
                    1,
                    return_node.return_res().len(),
                    "MiniJava only supports a single return value"
                );
                let vs = multislot.add_possible_value(
                    return_node.return_res().idx(0).unwrap(),
                    block_with_return_node.downgrade(),
                );
                end_block
                    .borrow()
                    .find_incoming_edge_from(return_node.block())
                    .unwrap()
                    .add_incoming_value_flow(vs);
            }
        }
<<<<<<< HEAD
    }

    fn gen_instrs(&mut self) {
        for lir_block in self.iter_blocks() {
            log::debug!("GENINSTR block {:?}", lir_block.borrow().firm);
            GenInstrBlock::fill_instrs(self, lir_block);
        }
    }

    pub(super) fn get_block(&self, firm_block: libfirm_rs::nodes::Block) -> MutRc<BasicBlock> {
        self.blocks
            .get(&firm_block)
            .expect("BlockGraph is incomplete")
            .clone()
    }

    /// Iterate over all basic blocks in `self` in a breadth-first manner (in
    /// control flow direction, starting at the start block)
    pub fn iter_blocks<'g>(&'g self) -> impl Iterator<Item = MutRc<BasicBlock>> + 'g {
        let mut visit_list = VecDeque::new();
        visit_list.push_front(MutRc::clone(&self.head));

        BasicBlockIter {
            _graph: PhantomData,
            visited: HashSet::new(),
            visit_list,
        }
    }

    /// Iterate over all control flow transfers in `self` in a breadth-first
    /// manner
    pub fn iter_control_flows<'g>(
        &'g self,
    ) -> impl Iterator<Item = MutRc<ControlFlowTransfer>> + 'g {
        self.iter_blocks().flat_map(|block| {
            block
                .borrow()
                .succs
                .iter()
                .map(MutRc::clone)
                .collect::<Vec<_>>()
        })
=======
        */
>>>>>>> 93eda3a2
    }
}

struct BasicBlockIter<'g> {
    _graph: PhantomData<&'g !>,
    visited: HashSet<libfirm_rs::nodes::Block>,
    visit_list: VecDeque<MutRc<BasicBlock>>,
}

impl<'g> Iterator for BasicBlockIter<'g> {
    type Item = MutRc<BasicBlock>;

    fn next(&mut self) -> Option<Self::Item> {
        self.visit_list.pop_front().map(|block| {
            for edge in &block.borrow().succs {
                let succ = MutRc::clone(&edge.borrow().target);
                if !self.visited.contains(&succ.borrow().firm) {
                    self.visited.insert(succ.borrow().firm);
                    self.visit_list.push_back(succ);
                }
            }

            block
        })
    }
}

impl MutRc<ControlFlowTransfer> {
    /// Only call this from target
    fn add_incoming_value_flow(&self, target_slot: MutRc<ValueSlot>) {
        if let Some((source, target)) = self
            .borrow()
            .register_transitions
            .iter()
            .find(|(_, existing_slot)| target_slot.borrow().firm == existing_slot.borrow().firm)
        {
            log::debug!(
                "\t\t? {:?}({:?}) := {:?}",
                upborrow!(target_slot.borrow().allocated_in).firm,
                target.borrow().num,
                target.borrow().firm,
            );
            for multislot in upborrow!(target.borrow().allocated_in).regs.iter() {
                log::debug!(
                    "\t\t! {:?}({:?}) := {:?}",
                    upborrow!(target.borrow().allocated_in).firm,
                    multislot.borrow().num(),
                    multislot.borrow().firm(),
                );
                if let MultiSlot::Multi { slots, .. } = &*multislot.borrow() {
                    for slot in slots.iter() {
                        log::debug!(
                            "\t\t\t {:?} := {:?} @ {:?}",
                            slot.borrow().num,
                            slot.borrow().firm,
                            slot.into_raw()
                        );
                    }
                }
            }
            log::debug!(
                "\t\t> {:?}({:?}) := {:?} @ {:?}",
                upborrow!(target_slot.borrow().allocated_in).firm,
                target_slot.borrow().num,
                target_slot.borrow().firm,
                target_slot.into_raw()
            );

            log::debug!(
                "\tPIGGY: from='{:?}' to='{:?}' value='{:?}'",
                upborrow!(source.borrow().allocated_in()).firm,
                upborrow!(target.borrow().allocated_in).firm,
                target.borrow().firm,
            );
            assert_eq!(target.borrow().num, target_slot.borrow().num);

            return;
        }

        let source_slot = self
            .borrow()
            .source
            .upgrade()
            .unwrap()
            .new_forwarding_slot(&target_slot.borrow());

        log::debug!(
            "\tTRANS: from='{:?}' to='{:?}' value='{:?}'",
            upborrow!(self.borrow().source).firm,
            self.borrow().target.borrow().firm,
            target_slot.borrow().firm,
        );
        match &*source_slot.borrow() {
            MultiSlot::Single(slot) => assert_eq!(slot.borrow().firm, target_slot.borrow().firm),
            MultiSlot::Multi { phi, .. } if Node::Phi(*phi) == target_slot.borrow().firm => (),
            MultiSlot::Multi { slots, .. } => assert!(
                slots
                    .iter()
                    .any(|slot| slot.borrow().firm == target_slot.borrow().firm),
                "{:?} does not contain slot with firm == {:?}",
                slots.iter().map(|slot| slot.borrow().firm).collect(): Vec<_>,
                target_slot.borrow().firm
            ),
        }

        self.borrow_mut()
            .register_transitions
            .push((source_slot, target_slot));
    }

    /// Do there exist multiple incoming flows for the target slot of `flow_idx`
    /// in the target block?
    pub fn must_copy_in_source(&self, flow_idx: usize) -> bool {
        let target_slot_num = self.borrow().register_transitions[flow_idx].1.borrow().num;

        self.borrow()
            .target
            .borrow()
            .preds
            .iter()
            .filter(|pred| !MutWeak::ptr_eq(pred, &self.downgrade()))
            .any(|pred| {
                upborrow!(pred)
                    .register_transitions
                    .iter()
                    .any(|(_, other_target_slot)| other_target_slot.borrow().num == target_slot_num)
            })
    }

    /// Do there exist multiple outgoing flows for the source slot of `flow_idx`
    /// in the source block?
    pub fn must_copy_in_target(&self, flow_idx: usize) -> bool {
        let source_slot_num = self.borrow().register_transitions[flow_idx]
            .0
            .borrow()
            .num();

        upborrow!(self.borrow().source)
            .succs
            .iter()
            .filter(|succ| !MutRc::ptr_eq(succ, self))
            .any(|succ| {
                succ.borrow()
                    .register_transitions
                    .iter()
                    .any(|(other_source_slot, _)| {
                        other_source_slot.borrow().num() == source_slot_num
                    })
            })
    }
}

impl MutRc<BasicBlock> {
    fn new_multislot(&self, terminates_in: MutWeak<BasicBlock>) -> MultiSlotBuilder {
        MultiSlotBuilder::new(None, MutRc::clone(self), terminates_in)
    }

    #[allow(dead_code)]
    fn new_terminating_multislot_from_phi(&self, phi: nodes::Phi) -> MutRc<MultiSlot> {
        self.new_multislot_from_phi(phi, MutRc::downgrade(self))
    }

    fn new_multislot_from_phi(
        &self,
        phi: nodes::Phi,
        terminates_in: MutWeak<BasicBlock>,
    ) -> MutRc<MultiSlot> {
        assert_eq!(phi.block(), self.borrow().firm);
        let mut slotbuilder = MultiSlotBuilder::new(Some(phi), MutRc::clone(self), terminates_in);

        phi.preds()
            // Mem edges are uninteresting across blocks
            .filter(|(_, value)| value.mode() != Mode::M())
            // The next two 'maps' need to be seperated in two closures
            // because we wan't to selectively `move` `value` and
            // `multislot` into the closure, but take `self` by reference
            .map(|(cfg_pred, value)| {
                (
                    cfg_pred,
                    value,
                    MutRc::downgrade(&upborrow!(self.borrow().graph).get_block(value.block())),
                )
            })
            .map(|(cfg_pred, value, original_block)| {
                (
                    cfg_pred,
                    slotbuilder.add_possible_value(value, original_block),
                )
            })
            .for_each(|(cfg_pred, value_slot)| {
                self.borrow()
                    .find_incoming_edge_from(cfg_pred)
                    .unwrap()
                    .add_incoming_value_flow(value_slot);
            });

        slotbuilder.get_multislot()
    }

    /// TODO This function makes the assupmtion that is not used for `value`s
    /// that are the inputs to phi nodes (instead `new_multislot`,
    /// `add_possible_value` and `add_incoming_value_flow` are used seperately
    /// in that case). BE AWARE OF THIS when refactoring
    fn new_slot(
        &self,
        value: libfirm_rs::nodes::Node,
        terminates_in: MutWeak<BasicBlock>,
    ) -> MutRc<MultiSlot> {
        let this = self.borrow();
        let possibly_existing_multislot =
            this.regs
                .iter()
                .find(|multislot| match (&*multislot.borrow(), value) {
                    (MultiSlot::Multi { phi: slot_phi, .. }, Node::Phi(value_phi)) => {
                        *slot_phi == value_phi
                    }
                    (MultiSlot::Multi { slots, .. }, _) => {
                        slots.iter().any(|slot| slot.borrow().firm == value)
                    }
                    (MultiSlot::Single(slot), _) => slot.borrow().firm == value,
                });

        if let Some(multislot) = possibly_existing_multislot {
            log::debug!(
                "\tREUSE: slot={} in='{:?}' value='{:?}'",
                multislot.borrow().num(),
                this.firm,
                value
            );

            MutRc::clone(multislot)
        } else {
            drop(this);
            let originates_in = upborrow!(self.borrow().graph).get_block(value.block());

            match value {
                Node::Phi(phi) if value.block() == self.borrow().firm => {
                    self.new_multislot_from_phi(phi, terminates_in)
                }
                _ => {
                    let mut slotbuilder = self.new_multislot(terminates_in);
                    let slot = slotbuilder.add_possible_value(value, originates_in.downgrade());

                    // If the value is foreign, we need to "get it" from each blocks above us.
                    //
                    // NOTE:
                    // In FIRM,const and address nodes are all in the start block, no
                    // matter where they are used, however we don't want or need to
                    // transfer them down to the usage from the start block, so we can
                    // treat a const node as "originating here".
                    // HOWEVER, we cannot make above assumption if this node is used as input to a
                    // Phi node in this block, because the value needs to originate in the
                    // corresponding cfg_pred. However, when creating slots for the inputs of phi
                    // nodes, this function (`MutRc<BasicBlock>::new_slot`), in not used. So the
                    // assumption holds, but BE AWARE OF THIS when refactoring.
                    let originates_here = Node::is_const(slot.borrow().firm)
                        || Node::is_address(slot.borrow().firm)
                        || upborrow!(slot.borrow().allocated_in).firm
                            == upborrow!(slot.borrow().originates_in).firm;
                    if !originates_here {
                        for incoming_edge in &self.borrow().preds {
                            incoming_edge
                                .upgrade()
                                .unwrap()
                                .add_incoming_value_flow(MutRc::clone(&slot));
                        }
                    }

                    slotbuilder.get_multislot()
                }
            }
        }
    }

    fn new_forwarding_slot(&self, target_slot: &ValueSlot) -> MutRc<MultiSlot> {
        self.new_slot(target_slot.firm, MutWeak::clone(&target_slot.terminates_in))
    }

    fn new_terminating_slot(&self, value: libfirm_rs::nodes::Node) -> MutRc<MultiSlot> {
        self.new_slot(value, MutRc::downgrade(self))
    }

    pub(super) fn new_private_slot(&self, value: libfirm_rs::nodes::Node) -> MutRc<MultiSlot> {
        assert_eq!(value.block(), self.borrow().firm);
        self.new_slot(value, MutRc::downgrade(self))
    }
}

impl BasicBlock {
    fn find_incoming_edge_from(
        &self,
        cfg_pred: libfirm_rs::nodes::Block,
    ) -> Option<MutRc<ControlFlowTransfer>> {
        self.preds
            .iter()
            .map(|edge| MutWeak::upgrade(edge).unwrap())
            .find(|edge| upborrow!(edge.borrow().source).firm == cfg_pred)
    }

    fn skeleton_block(
        known_blocks: &mut HashMap<libfirm_rs::nodes::Block, MutRc<BasicBlock>>,
        firm: libfirm_rs::nodes::Block,
    ) -> MutRc<Self> {
        known_blocks
            .entry(firm)
            .or_insert_with(|| {
                MutRc::new(BasicBlock {
                    num: firm.node_id(),
                    regs: Vec::new(),
                    code: Code::default(),
                    preds: Vec::new(),
                    succs: Vec::new(),
                    firm,
                    // if No is not true, overridden in suring construct_flows
                    returns: BasicBlockReturns::No,
<<<<<<< HEAD
                    graph: MutWeak::new(), // will be patched up by caller
=======
                    graph: MutWeak::new(),
>>>>>>> 93eda3a2
                })
            })
            .clone()
    }
}

#[derive(Debug)]
pub struct MultiSlotBuilder {
    num: usize,
    slots: Vec<MutRc<ValueSlot>>,
    phi: Option<nodes::Phi>,
    allocated_in: MutWeak<BasicBlock>,
    terminates_in: MutWeak<BasicBlock>,
}

impl MultiSlotBuilder {
    fn new(
        phi: Option<nodes::Phi>,
        allocated_in: MutRc<BasicBlock>,
        terminates_in: MutWeak<BasicBlock>,
    ) -> Self {
        let num = allocated_in.borrow().regs.len();
        MultiSlotBuilder {
            num,
            slots: Vec::new(),
            phi,
            allocated_in: MutRc::downgrade(&allocated_in),
            terminates_in,
        }
    }

    fn add_possible_value(
        &mut self,
        value: libfirm_rs::nodes::Node,
        originates_in: MutWeak<BasicBlock>,
    ) -> MutRc<ValueSlot> {
        assert!(upborrow!(self.allocated_in).regs.len() >= self.num);
        assert!(upborrow!(self.allocated_in).regs.len() <= self.num + 1);

        {
            let is_duplicate = self.slots.iter().any(|slot| slot.borrow().firm == value);

            assert!(!is_duplicate);
        }

        let slot = ValueSlot {
            num: self.num,
            firm: value,
            allocated_in: MutWeak::clone(&self.allocated_in),
            originates_in,
            terminates_in: MutWeak::clone(&self.terminates_in),
        };

        log::debug!(
            "\tALLOC: slot={} in='{:?}' value='{:?}'",
            slot.num,
            upborrow!(self.allocated_in).firm,
            slot.firm
        );

        let slot = MutRc::new(slot);
        self.slots.push(MutRc::clone(&slot));

        self.commit();

        slot
    }

    fn get_multislot(mut self) -> MutRc<MultiSlot> {
        let num = self.num;
        let allocated_in = MutWeak::upgrade(&self.allocated_in).unwrap();
        self.commit();

        let x = MutRc::clone(&allocated_in.borrow().regs[num]);
        x
    }

    fn commit(&mut self) {
        let slot = MutRc::new(if let Some(phi) = self.phi {
            MultiSlot::Multi {
                phi,
                slots: self.slots.clone(),
            }
        } else {
            assert_eq!(self.slots.len(), 1);
            MultiSlot::Single(self.slots[0].clone())
        });

        let allocated_in = self.allocated_in.upgrade().unwrap();
        let mut allocated_in = allocated_in.borrow_mut();
        if allocated_in.regs.len() == self.num {
            allocated_in.regs.push(slot);
        } else if allocated_in.regs.len() == self.num + 1 {
            allocated_in.regs[self.num] = slot;
        } else {
            unreachable!()
        }
    }
}<|MERGE_RESOLUTION|>--- conflicted
+++ resolved
@@ -148,8 +148,6 @@
     pub returns: BasicBlockReturns,
 
     pub graph: MutWeak<BlockGraph>,
-<<<<<<< HEAD
-=======
 }
 
 #[derive(Debug)]
@@ -185,7 +183,6 @@
             Multi { phi, .. } => Node::Phi(*phi),
         }
     }
->>>>>>> 93eda3a2
 }
 
 #[derive(Debug, Clone)]
@@ -226,11 +223,7 @@
     /// Loads parameter `#{idx}` into value slot `dst`.
     LoadParam {
         idx: usize,
-<<<<<<< HEAD
-        dst: MutRc<ValueSlot>,
-=======
         dst: MutRc<MultiSlot>,
->>>>>>> 93eda3a2
     },
     Comment(String),
 }
@@ -264,11 +257,7 @@
 /// It will commonly have to choose between using registers or spill code.
 #[derive(Debug, Clone)]
 pub struct CopyPropagation {
-<<<<<<< HEAD
-    pub(super) src: MutRc<ValueSlot>,
-=======
     pub(super) src: MutRc<MultiSlot>,
->>>>>>> 93eda3a2
     pub(super) dst: MutRc<ValueSlot>,
 }
 
@@ -386,11 +375,7 @@
     ///
     /// The *swap problem* is handled by there being no semantic order between
     /// the register transitions.
-<<<<<<< HEAD
-    pub register_transitions: Vec<(MutRc<ValueSlot>, MutRc<ValueSlot>)>,
-=======
     pub register_transitions: Vec<(MutRc<MultiSlot>, MutRc<ValueSlot>)>,
->>>>>>> 93eda3a2
 
     source: MutWeak<BasicBlock>,
     pub target: MutRc<BasicBlock>,
@@ -399,13 +384,8 @@
 impl From<libfirm_rs::Graph> for MutRc<BlockGraph> {
     fn from(firm_graph: libfirm_rs::Graph) -> Self {
         firm_graph.assure_outs();
-<<<<<<< HEAD
-        let graph = BlockGraph::build_skeleton(firm_graph);
-        graph.borrow_mut().construct_flows();
-=======
         let mut graph = BlockGraph::build_skeleton(firm_graph);
         graph.construct_flows();
->>>>>>> 93eda3a2
         graph.borrow_mut().gen_instrs();
         graph
     }
@@ -449,11 +429,7 @@
                 .expect("All blocks (including end block) should have been generated"),
         );
 
-<<<<<<< HEAD
-        let block_graph = MutRc::new(BlockGraph {
-=======
         let graph = MutRc::new(BlockGraph {
->>>>>>> 93eda3a2
             firm: firm_graph,
             blocks,
             head,
@@ -461,19 +437,11 @@
         });
 
         // patch up the weak-ref in each block's graph member
-<<<<<<< HEAD
-        for block in block_graph.borrow_mut().blocks.values() {
-            block.borrow_mut().graph = block_graph.downgrade();
-        }
-
-        block_graph
-=======
         for block in graph.borrow().iter_blocks() {
             block.borrow_mut().graph = MutRc::downgrade(&graph)
         }
 
         graph
->>>>>>> 93eda3a2
     }
 
     /// Iterate over all basic blocks in `self` in a breadth-first manner (in
@@ -600,52 +568,7 @@
                     .add_incoming_value_flow(vs);
             }
         }
-<<<<<<< HEAD
-    }
-
-    fn gen_instrs(&mut self) {
-        for lir_block in self.iter_blocks() {
-            log::debug!("GENINSTR block {:?}", lir_block.borrow().firm);
-            GenInstrBlock::fill_instrs(self, lir_block);
-        }
-    }
-
-    pub(super) fn get_block(&self, firm_block: libfirm_rs::nodes::Block) -> MutRc<BasicBlock> {
-        self.blocks
-            .get(&firm_block)
-            .expect("BlockGraph is incomplete")
-            .clone()
-    }
-
-    /// Iterate over all basic blocks in `self` in a breadth-first manner (in
-    /// control flow direction, starting at the start block)
-    pub fn iter_blocks<'g>(&'g self) -> impl Iterator<Item = MutRc<BasicBlock>> + 'g {
-        let mut visit_list = VecDeque::new();
-        visit_list.push_front(MutRc::clone(&self.head));
-
-        BasicBlockIter {
-            _graph: PhantomData,
-            visited: HashSet::new(),
-            visit_list,
-        }
-    }
-
-    /// Iterate over all control flow transfers in `self` in a breadth-first
-    /// manner
-    pub fn iter_control_flows<'g>(
-        &'g self,
-    ) -> impl Iterator<Item = MutRc<ControlFlowTransfer>> + 'g {
-        self.iter_blocks().flat_map(|block| {
-            block
-                .borrow()
-                .succs
-                .iter()
-                .map(MutRc::clone)
-                .collect::<Vec<_>>()
-        })
-=======
         */
->>>>>>> 93eda3a2
     }
 }
 
@@ -961,11 +884,7 @@
                     firm,
                     // if No is not true, overridden in suring construct_flows
                     returns: BasicBlockReturns::No,
-<<<<<<< HEAD
                     graph: MutWeak::new(), // will be patched up by caller
-=======
-                    graph: MutWeak::new(),
->>>>>>> 93eda3a2
                 })
             })
             .clone()
