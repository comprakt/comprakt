use crate::{
    asciifile::{
        MaybeSpanned::{self, *},
        Span, Spanned,
    },
    ast,
    lexer::{IntLit, Keyword, Operator, Token, TokenKind},
    spantracker::*,
    strtab::Symbol,
};

use failure::Fail;
use itertools::Itertools;

use std::{
    collections::{HashSet, VecDeque},
    fmt,
    ops::{Deref, DerefMut},
};

type Precedence = usize;
#[derive(Debug, Clone, Copy, PartialEq, Eq)]
enum Assoc {
    Left,
    Right,
}
#[rustfmt::skip]
const BINARY_OPERATORS: &[(Operator, ast::BinaryOp, Precedence, Assoc)] = &[
    (Operator::Star,              ast::BinaryOp::Mul,           1, Assoc::Left),
    (Operator::Slash,             ast::BinaryOp::Div,           1, Assoc::Left),
    (Operator::Percent,           ast::BinaryOp::Mod,           1, Assoc::Left),

    (Operator::Plus,              ast::BinaryOp::Add,           2, Assoc::Left),
    (Operator::Minus,             ast::BinaryOp::Sub,           2, Assoc::Left),

    (Operator::LeftChevron,       ast::BinaryOp::LessThan,      3, Assoc::Left),
    (Operator::LeftChevronEqual,  ast::BinaryOp::LessEquals,    3, Assoc::Left),
    (Operator::RightChevron,      ast::BinaryOp::GreaterThan,   3, Assoc::Left),
    (Operator::RightChevronEqual, ast::BinaryOp::GreaterEquals, 3, Assoc::Left),

    (Operator::DoubleEqual,       ast::BinaryOp::Equals,        4, Assoc::Left),
    (Operator::ExclaimEqual,      ast::BinaryOp::NotEquals,     4, Assoc::Left),

    (Operator::DoubleAmpersand,   ast::BinaryOp::LogicalAnd,    5, Assoc::Left),
    (Operator::DoublePipe,        ast::BinaryOp::LogicalOr,     6, Assoc::Left),

    (Operator::Equal,             ast::BinaryOp::Assign,       10, Assoc::Right),

];

#[rustfmt::skip]
#[derive(Debug, Clone, Fail)]
pub enum SyntaxError {
    #[fail(display = "expected {}, found {}", expected, actual)]
    UnexpectedToken {
        actual: String,
        expected: String, // Has to be string, because Alternatives has a lifetime
    },
    #[fail(display = "unexpected end of file")]
    UnexpectedEOF,
}

impl<'f> From<EOF> for MaybeSpanned<'f, SyntaxError> {
    fn from(_: EOF) -> Self {
        MaybeSpanned::WithoutSpan(SyntaxError::UnexpectedEOF)
    }
}

trait ExpectedToken<'f>: fmt::Debug + fmt::Display + Copy + Into<TaggedExpectedToken<'f>> {
    type Yields;
    fn matching(&self, token: &TokenKind<'f>) -> Option<Self::Yields>;

    fn matches(&self, token: &TokenKind<'f>) -> bool {
        self.matching(token).is_some()
    }
}

#[derive(Debug, Clone, Copy, Hash, PartialEq, Eq, Display, PartialOrd, Ord)]
enum TaggedExpectedToken<'f> {
    Exactly(Exactly<'f>),
    BinaryOp(BinaryOp),
    UnaryOp(UnaryOp),
    Identifier(Identifier),
    ExactlyIdentifier(ExactlyIdentifier<'f>),
    IntegerLiteral(IntegerLiteral),
}

macro_rules! gen_from_expected_token {
    ($name: ident) => {
        gen_from_expected_token!($name, $name);
    };
    ($variant: ident, $name: ty) => {
        impl<'f> From<$name> for TaggedExpectedToken<'f> {
            fn from(src: $name) -> TaggedExpectedToken<'f> {
                TaggedExpectedToken::$variant(src)
            }
        }
    };
}

gen_from_expected_token!(Exactly, Exactly<'f>);
gen_from_expected_token!(BinaryOp);
gen_from_expected_token!(UnaryOp);
gen_from_expected_token!(Identifier);
gen_from_expected_token!(ExactlyIdentifier, ExactlyIdentifier<'f>);
gen_from_expected_token!(IntegerLiteral);

struct Alternatives<'f>(HashSet<TaggedExpectedToken<'f>>);

impl<'f> Alternatives<'f> {
    fn new() -> Self {
        Alternatives(HashSet::new())
    }
}

impl<'f> Deref for Alternatives<'f> {
    type Target = HashSet<TaggedExpectedToken<'f>>;
    fn deref(&self) -> &Self::Target {
        &self.0
    }
}

impl<'f> DerefMut for Alternatives<'f> {
    fn deref_mut(&mut self) -> &mut Self::Target {
        &mut self.0
    }
}

impl<'f> fmt::Display for Alternatives<'f> {
    fn fmt(&self, f: &mut fmt::Formatter<'_>) -> fmt::Result {
        let mut alternatives: Vec<_> = self.0.iter().collect();
        alternatives.sort();
        if alternatives.is_empty() {
            panic!("musn't be called with empty set")
        } else if alternatives.len() == 1 {
            write!(f, "{}", alternatives[0])
        } else {
            let last = alternatives.pop().unwrap();
            let alts = alternatives.drain(..).format(", ");
            write!(f, "{} or {}", alts, last)
        }
    }
}

#[derive(Debug, Clone, Copy, PartialEq, Eq, PartialOrd, Ord, Hash, Display)]
#[display(fmt = "{}", _0)]
struct Exactly<'f>(TokenKind<'f>);
#[derive(Debug, Clone, Copy, PartialEq, Eq, PartialOrd, Ord, Hash, Display)]
#[display(fmt = "a binary operator")]
struct BinaryOp;
#[derive(Debug, Clone, Copy, PartialEq, Eq, PartialOrd, Ord, Hash, Display)]
#[display(fmt = "a unary operator")]
struct UnaryOp;
#[derive(Debug, Clone, Copy, PartialEq, Eq, PartialOrd, Ord, Hash, Display)]
#[display(fmt = "an identifier")]
struct Identifier;
#[derive(Debug, Clone, Copy, PartialEq, Eq, PartialOrd, Ord, Hash, Display)]
#[display(fmt = "identifier '{}'", _0)]
struct ExactlyIdentifier<'s>(&'s str);
#[derive(Debug, Clone, Copy, PartialEq, Eq, PartialOrd, Ord, Hash, Display)]
#[display(fmt = "an integer literal")]
struct IntegerLiteral;

impl<'f> From<Operator> for Exactly<'f> {
    fn from(op: Operator) -> Self {
        Exactly(TokenKind::Operator(op))
    }
}

impl<'f> From<Keyword> for Exactly<'f> {
    fn from(kw: Keyword) -> Self {
        Exactly(TokenKind::Keyword(kw))
    }
}

fn exactly<'f>(thing: impl Into<Exactly<'f>>) -> Exactly<'f> {
    thing.into()
}

impl<'f> ExpectedToken<'f> for Exactly<'f> {
    type Yields = ();
    fn matching(&self, token: &TokenKind<'f>) -> Option<Self::Yields> {
        if &self.0 == token {
            Some(())
        } else {
            None
        }
    }
}

impl<'f> ExpectedToken<'f> for BinaryOp {
    type Yields = (ast::BinaryOp, Precedence, Assoc);
    fn matching(&self, token: &TokenKind<'f>) -> Option<Self::Yields> {
        match token {
            TokenKind::Operator(op) => BINARY_OPERATORS
                .iter()
                .find(|(this_op, _, _, _)| this_op == op)
                .map(|(_, op, prec, assoc)| (*op, *prec, *assoc)),
            _ => None,
        }
    }
}

impl<'f> ExpectedToken<'f> for UnaryOp {
    type Yields = ast::UnaryOp;
    fn matching(&self, token: &TokenKind<'f>) -> Option<Self::Yields> {
        match token {
            TokenKind::Operator(Operator::Exclaim) => Some(ast::UnaryOp::Not),
            TokenKind::Operator(Operator::Minus) => Some(ast::UnaryOp::Neg),
            _ => None,
        }
    }
}

impl<'f> ExpectedToken<'f> for Identifier {
    type Yields = Symbol<'f>;
    fn matching(&self, token: &TokenKind<'f>) -> Option<Self::Yields> {
        match token {
            TokenKind::Identifier(ident) => Some(*ident),
            _ => None,
        }
    }
}

impl<'s> ExpectedToken<'s> for ExactlyIdentifier<'s> {
    type Yields = Symbol<'s>;
    fn matching(&self, token: &TokenKind<'s>) -> Option<Self::Yields> {
        match token {
            TokenKind::Identifier(ident) if ident == self.0 => Some(*ident),
            _ => None,
        }
    }
}

impl<'f> ExpectedToken<'f> for IntegerLiteral {
    type Yields = IntLit<'f>;
    fn matching(&self, token: &TokenKind<'f>) -> Option<Self::Yields> {
        match token {
            TokenKind::IntegerLiteral(lit) => Some(lit),
            _ => None,
        }
    }
}

type SyntaxResult<'f, T> = Result<T, MaybeSpanned<'f, SyntaxError>>;
type ParserResult<'f, T> = SyntaxResult<'f, Spanned<'f, T>>;
type BoxedResult<'f, T> = SyntaxResult<'f, Box<Spanned<'f, T>>>;

pub struct Parser<'f, I>
where
    I: Iterator<Item = Token<'f>>,
{
    lexer: SpanTracker<'f, I>,
    alternatives: VecDeque<Alternatives<'f>>,
}

macro_rules! spanned {
    ($self:expr, $code:expr) => {{
        let start = $self.lexer.peek_span();
        let data: SyntaxResult<'f, _> = $code;
        let data = data?;
        let end = $self
            .lexer
            .prev_span()
            .expect(concat!(
                "Bug! We can't represent an empty range. ",
                "The `$code` should have consumed at least one token"
            ))
            .end_position();

        // We check the error of `start` only now, because we trust the `$code`
        // to handle the error better than we could.
        let start = start?.start_position();

        let res: SyntaxResult<'f, _> = Ok(Spanned {
            span: Span::new(start, end),
            data: data,
        });

        res
    }};
}

impl<'f, I> Parser<'f, I>
where
    I: Iterator<Item = Token<'f>>,
{
    pub fn new(lexer: I) -> Self {
        Parser {
            lexer: SpanTracker::new(lexer),
            alternatives: VecDeque::new(),
        }
    }

    fn omnomnom<E>(&mut self, want: E) -> SyntaxResult<'f, Spanned<'f, E::Yields>>
    where
        E: ExpectedToken<'f>,
    {
        let actual = self.lexer.next()?;
        let mut current_alternatives = self
            .alternatives
            .pop_front()
            .unwrap_or_else(Alternatives::new);

        want.matching(&actual.data)
            .map(|yielded| actual.map(|_| yielded))
            .ok_or_else(|| {
                current_alternatives.insert(want.into());
                WithSpan(Spanned {
                    span: actual.span,
                    data: SyntaxError::UnexpectedToken {
                        actual: actual.data.to_string(),
                        expected: current_alternatives.to_string(),
                    },
                })
            })
    }

    fn omnomnoptional<E>(&mut self, want: E) -> SyntaxResult<'f, Option<Spanned<'f, E::Yields>>>
    where
        E: ExpectedToken<'f>,
    {
        if self.lexer.eof() {
            return Ok(None);
        }

        let got = self.lexer.peek()?;

        Ok(match want.matching(&got.data) {
            Some(yielded) => {
                let got = self.lexer.next().unwrap();
                self.alternatives.pop_front();
                Some(got.map(|_| yielded))
            }
            None => {
                if self.alternatives.get(0).is_none() {
                    self.alternatives.push_back(Alternatives::new())
                }
                self.alternatives[0].insert(want.into());
                None
            }
        })
    }

    fn tastes_like<E>(&mut self, want: E) -> SyntaxResult<'f, bool>
    where
        E: ExpectedToken<'f>,
    {
        self.nth_tastes_like(0, want)
    }

    fn nth_tastes_like<E>(&mut self, n: usize, want: E) -> SyntaxResult<'f, bool>
    where
        E: ExpectedToken<'f>,
    {
        let tastes_good = self
            .lexer
            .peek_nth(n)
            .map(|got| want.matches(&got.data))
            .unwrap_or(false);

        if !tastes_good {
            while self.alternatives.len() <= n {
                self.alternatives.push_back(Alternatives::new());
            }
            self.alternatives[n].insert(want.into());
        }

        Ok(tastes_good)
    }

    pub fn parse(&mut self) -> Result<ast::AST<'f>, MaybeSpanned<'f, SyntaxError>> {
        if self.lexer.eof() {
            Ok(ast::AST::Empty)
        } else {
            Ok(ast::AST::Program(self.parse_program()?))
        }
    }

    fn parse_program(&mut self) -> ParserResult<'f, ast::Program<'f>> {
        spanned!(self, {
            let mut classes = Vec::new();
            while !self.lexer.eof() {
                classes.push(self.parse_class_declaration()?);
            }

            Ok(ast::Program { classes })
        })
    }

    fn parse_class_declaration(&mut self) -> ParserResult<'f, ast::ClassDeclaration<'f>> {
        spanned!(self, {
            self.omnomnom(exactly(Keyword::Class))?;
            let name = self.omnomnom(Identifier)?;

            let mut members = Vec::new();
            self.omnomnom(exactly(Operator::LeftBrace))?;
            while self
                .omnomnoptional(exactly(Operator::RightBrace))?
                .is_none()
            {
                members.push(self.parse_class_member()?);
            }

            Ok(ast::ClassDeclaration { name, members })
        })
    }

    fn parse_class_member(&mut self) -> ParserResult<'f, ast::ClassMember<'f>> {
        spanned!(self, {
            self.omnomnom(exactly(Keyword::Public))?;
            let is_static = self.omnomnoptional(exactly(Keyword::Static))?.is_some();

            Ok(if is_static {
                // Main Method
                // Consume exactly `void IDENT(String[] IDENT)`
                self.omnomnom(exactly(Keyword::Void))?;
                let name = self.omnomnom(Identifier)?.data;
                let params_begin = self.omnomnom(exactly(Operator::LeftParen))?;
                let java_string = self.omnomnom(ExactlyIdentifier("String"))?;
                self.omnomnom(exactly(Operator::LeftBracket))?;
                let java_string_array_close = self.omnomnom(exactly(Operator::RightBracket))?;
                let string_array_type = Spanned {
                    data: ast::Type {
                        // treat String[] as an opaque type
                        basic: Spanned::new(
                            java_string.span,
                            ast::BasicType::Custom(java_string.data),
                        ),
                        array_depth: 1,
                    },
                    span: Span::combine(&java_string.span, &java_string_array_close.span),
                };
                let param_name = self.omnomnom(Identifier)?;
                let params_end = self.omnomnom(exactly(Operator::RightParen))?;
                let params = Spanned {
                    data: vec![Spanned {
                        data: ast::Parameter {
                            ty: string_array_type,
                            name: param_name.data,
                        },
                        span: Span::combine(&java_string.span, &param_name.span),
                    }],
                    span: Span::combine(&params_begin.span, &params_end.span),
                };

                self.skip_method_rest()?;
                let body = self.parse_block()?;

                let kind = ast::ClassMemberKind::MainMethod(params, body);
                ast::ClassMember { kind, name }
            } else {
                let ty = self.parse_type()?;
                let name = self.omnomnom(Identifier)?.data;

                let kind = if self.tastes_like(exactly(Operator::LeftParen))? {
                    // Method
                    let params = self.parse_parameter_declarations()?;
                    self.skip_method_rest()?;
                    let body = self.parse_block()?;

                    ast::ClassMemberKind::Method(ty, params, body)
                } else {
                    // Field
                    self.omnomnom(exactly(Operator::Semicolon))?;
                    ast::ClassMemberKind::Field(ty)
                };

                ast::ClassMember { kind, name }
            })
        })
    }

    fn skip_method_rest(&mut self) -> SyntaxResult<'f, ()> {
        if self.omnomnoptional(exactly(Keyword::Throws))?.is_some() {
            self.omnomnom(Identifier)?;
        }

        Ok(())
    }

    fn parse_parameter_declarations(&mut self) -> ParserResult<'f, ast::ParameterList<'f>> {
        self.parse_parnethesized_list(|parser| parser.parse_parameter())
    }

    fn parse_parameter(&mut self) -> ParserResult<'f, ast::Parameter<'f>> {
        spanned!(self, {
            let ty = self.parse_type()?;
            let name = self.omnomnom(Identifier)?.data;
            Ok(ast::Parameter { ty, name })
        })
    }

    fn parse_type(&mut self) -> ParserResult<'f, ast::Type<'f>> {
        spanned!(self, {
            let basic = self.parse_basic_type()?;

            let mut array_depth = 0;
            while self
                .omnomnoptional(exactly(Operator::LeftBracket))?
                .is_some()
            {
                self.omnomnom(exactly(Operator::RightBracket))?;
                array_depth += 1;
            }

            Ok(ast::Type { basic, array_depth })
        })
    }

<<<<<<< HEAD
    fn parse_basic_type(&mut self) -> SyntaxResult<'f, Spanned<'f, ast::BasicType<'f>>> {
        if let Some(basic) = self.omnomnoptional(exactly(Keyword::Int))? {
            Ok(Spanned::new(basic.span, ast::BasicType::Int))
        } else if let Some(basic) = self.omnomnoptional(exactly(Keyword::Boolean))? {
            Ok(Spanned::new(basic.span, ast::BasicType::Boolean))
        } else if let Some(basic) = self.omnomnoptional(exactly(Keyword::Void))? {
            Ok(Spanned::new(basic.span, ast::BasicType::Void))
        } else if let Some(sym) = self.omnomnoptional(Identifier)? {
            Ok(Spanned::new(sym.span, ast::BasicType::Custom(sym.data)))
=======
    fn parse_basic_type(&mut self) -> SyntaxResult<'f, ast::BasicType<'f>> {
        if self.omnomnoptional(exactly(Keyword::Int))?.is_some() {
            Ok(ast::BasicType::Int)
        } else if self.omnomnoptional(exactly(Keyword::Boolean))?.is_some() {
            Ok(ast::BasicType::Boolean)
        } else if self.omnomnoptional(exactly(Keyword::Void))?.is_some() {
            Ok(ast::BasicType::Void)
>>>>>>> ecd9d142
        } else {
            let sym = self.omnomnom(Identifier)?;
            Ok(ast::BasicType::Custom(sym.data))
        }
    }

    fn parse_block(&mut self) -> ParserResult<'f, ast::Block<'f>> {
        spanned!(self, {
            self.omnomnom(exactly(Operator::LeftBrace))?;

            let mut statements = Vec::new();
            while self
                .omnomnoptional(exactly(Operator::RightBrace))?
                .is_none()
            {
                statements.push(self.parse_block_statement()?);
            }

            Ok(ast::Block { statements })
        })
    }

    fn parse_statement(&mut self) -> ParserResult<'f, ast::Stmt<'f>> {
        self.parse_statement_or_local_var(false)
    }

    fn parse_block_statement(&mut self) -> ParserResult<'f, ast::Stmt<'f>> {
        self.parse_statement_or_local_var(true)
    }

    // Using a bool-flag for *LocalVarDeclStatement* allows us to delay the
    // descision on weather the statement at point is a *LocalVarDeclStatement*
    fn parse_statement_or_local_var(
        &mut self,
        allow_local_var_decl: bool,
    ) -> ParserResult<'f, ast::Stmt<'f>> {
        spanned!(self, {
            use self::ast::Stmt::*;

            if self.tastes_like(exactly(Operator::LeftBrace))? {
                Ok(Block(self.parse_block()?))
            } else if self.omnomnoptional(exactly(Operator::Semicolon))?.is_some() {
                // empty statement
                Ok(Empty)
            } else if self.omnomnoptional(exactly(Keyword::If))?.is_some() {
                self.omnomnom(exactly(Operator::LeftParen))?;
                let cond = self.parse_expression()?;
                self.omnomnom(exactly(Operator::RightParen))?;

                let if_arm = self.parse_statement()?;
                let else_arm = if self.omnomnoptional(exactly(Keyword::Else))?.is_some() {
                    Some(self.parse_statement()?)
                } else {
                    None
                };

                Ok(If(cond, box if_arm, else_arm.map(Box::new)))
            } else if self.omnomnoptional(exactly(Keyword::While))?.is_some() {
                self.omnomnom(exactly(Operator::LeftParen))?;
                let cond = self.parse_expression()?;
                self.omnomnom(exactly(Operator::RightParen))?;

                let body = self.parse_statement()?;

                Ok(While(cond, box body))
            } else if self.omnomnoptional(exactly(Keyword::Return))?.is_some() {
                let expr = if !self.tastes_like(exactly(Operator::Semicolon))? {
                    Some(self.parse_expression()?)
                } else {
                    None
                };

                self.omnomnom(exactly(Operator::Semicolon))?;

                Ok(Return(expr))
            } else if allow_local_var_decl
                && (self.tastes_like(exactly(Keyword::Int))?
                    || self.tastes_like(exactly(Keyword::Boolean))?
                    || self.tastes_like(exactly(Keyword::Void))?
                    || self.tastes_like(Identifier)?)
                && (self.nth_tastes_like(1, Identifier)?
                    || (self.nth_tastes_like(1, exactly(Operator::LeftBracket))?
                        && self.nth_tastes_like(2, exactly(Operator::RightBracket))?))
            {
                // next (0th) tastes like *BasicType*
                // and next after that (1st) like *Identifier* or 1st+2nd like '[]'
                // Local var decl
                let ty = self.parse_type()?;
                let name = self.omnomnom(Identifier)?;
                let init = if self.omnomnoptional(exactly(Operator::Equal))?.is_some() {
                    Some(self.parse_expression()?)
                } else {
                    None
                };

                self.omnomnom(exactly(Operator::Semicolon))?;

                Ok(LocalVariableDeclaration(ty, name, init))
            } else {
                let expr = self.parse_expression()?;
                self.omnomnom(exactly(Operator::Semicolon))?;

                Ok(Expression(expr))
            }
        })
    }

    fn parse_expression(&mut self) -> BoxedResult<'f, ast::Expr<'f>> {
        self.parse_binary_expression()
    }

    /// This uses an adapted version of Djikstras original "Shunting Yard"
    /// algorithm [1]. While this traditionally only converts to RPN, it is
    /// combined with an RPN evaluator [2] to build the AST of the
    /// expression on the fly instead. This can also be seen
    /// as a non-recursive variant of precedence climbing [3].
    ///
    /// [1]: https://en.wikipedia.org/wiki/Shunting-yard_algorithm
    /// [2]: https://en.wikipedia.org/wiki/Reverse_Polish_notation#Postfix_evaluation_algorithm
    /// [3]: https://eli.thegreenplace.net/2012/08/02/parsing-expressions-by-precedence-climbing
    fn parse_binary_expression(&mut self) -> BoxedResult<'f, ast::Expr<'f>> {
        let mut operator_stack = Vec::new();
        let mut operand_stack = Vec::new();
        fn rpn_eval<'f>(
            operand_stack: &mut Vec<Box<Spanned<'f, ast::Expr<'f>>>>,
            op: ast::BinaryOp,
        ) {
            assert!(operand_stack.len() >= 2); // Invariant: we only construct valid RPN
            let rhs = operand_stack.pop().unwrap();
            let lhs = operand_stack.pop().unwrap();
            let res = box Spanned {
                span: Span::new(lhs.span.start_position(), rhs.span.end_position()),
                data: ast::Expr::Binary(op, lhs, rhs),
            };
            operand_stack.push(res);
        }

        operand_stack.push(self.parse_unary_expression()?);

        // Convert to RPN, but "evaluate" RPN on-the-fly (where "evaluate" means
        // constructing an AST)
        while let Some((op, prec, assoc)) =
            self.omnomnoptional(BinaryOp)?.map(|spanned| spanned.data)
        {
            // This is the part that replaces the recursion from precedence climbing.
            // Instead, we use an explicit `operator_stack` of operands that we need to
            // defer because we have one with higher precedence in our hands
            while operator_stack
                .last()
                .map_or(false, |(_, top_prec, top_assoc)| {
                    *top_prec < prec || *top_assoc == Assoc::Left && *top_prec == prec
                }) {
                let (top_op, _, _) = operator_stack.pop().unwrap();
                rpn_eval(&mut operand_stack, top_op);
            }

            operator_stack.push((op, prec, assoc));
            operand_stack.push(self.parse_unary_expression()?);
        }

        // Consume remaining operators
        while let Some((op, _, _)) = operator_stack.pop() {
            rpn_eval(&mut operand_stack, op)
        }

        assert_eq!(operand_stack.len(), 1);
        Ok(operand_stack.remove(0))
    }

    fn parse_unary_expression(&mut self) -> BoxedResult<'f, ast::Expr<'f>> {
        let mut ops = Vec::new();
        while let Some(op) = self.omnomnoptional(UnaryOp)? {
            ops.push(op);
        }

        let mut expr = self.parse_postfix_expression()?;

        for op in ops {
            expr = box Spanned {
                span: Span::combine(&op.span, &expr.span),
                data: ast::Expr::Unary(op.data, expr),
            };
        }

        Ok(expr)
    }

    fn parse_postfix_expression(&mut self) -> BoxedResult<'f, ast::Expr<'f>> {
        let mut expr = self.parse_primary_expression()?;

        loop {
            expr = box if self.omnomnoptional(exactly(Operator::Dot))?.is_some() {
                let adressee = self.omnomnom(Identifier)?;

                if self.tastes_like(exactly(Operator::LeftParen))? {
                    // method call: EXPR.ident(arg1, arg2, ...)
                    let args = self.parse_parameter_values()?;

                    Spanned {
                        span: Span::combine(&expr.span, &args.span),
                        data: ast::Expr::MethodInvocation(expr, adressee, args),
                    }
                } else {
                    // member reference: EXPR.ident
                    Spanned {
                        span: Span::combine(&expr.span, &adressee.span),
                        data: ast::Expr::FieldAccess(expr, adressee),
                    }
                }
            } else if self
                .omnomnoptional(exactly(Operator::LeftBracket))?
                .is_some()
            {
                // array access: EXPR[EXPR]
                let index_expr = self.parse_expression()?;
                let spanned = self.omnomnom(exactly(Operator::RightBracket))?;

                Spanned {
                    span: Span::combine(&expr.span, &spanned.span),
                    data: ast::Expr::ArrayAccess(expr, index_expr),
                }
            } else {
                break;
            };
        }

        Ok(expr)
    }

    fn parse_primary_expression(&mut self) -> BoxedResult<'f, ast::Expr<'f>> {
        spanned!(self, {
            use self::ast::Expr::*;

            if let Some(adressee) = self.omnomnoptional(Identifier)? {
                if self.tastes_like(exactly(Operator::LeftParen))? {
                    // function call
                    let params = self.parse_parameter_values()?;
                    Ok(ThisMethodInvocation(adressee, params))
                } else {
                    // var ref
                    Ok(Var(adressee))
                }
            } else if self.omnomnoptional(exactly(Operator::LeftParen))?.is_some() {
                // parenthesized expression
                let expr = self.parse_expression()?;
                self.omnomnom(exactly(Operator::RightParen))?;

                // TODO Early return is dirty.. But we need it because we don't want a
                // `ExprKind:Parenthesized` (for abstraction)
                return Ok(expr);
            } else if self.omnomnoptional(exactly(Keyword::New))?.is_some() {
                if self.nth_tastes_like(1, exactly(Operator::LeftParen))? {
                    // new object expression
                    let new_type = self.omnomnom(Identifier)?;

                    self.omnomnom(exactly(Operator::LeftParen))?;
                    self.omnomnom(exactly(Operator::RightParen))?;
                    Ok(NewObject(new_type))
                } else {
                    // new array expression
                    let new_type = self.parse_basic_type()?;
                    self.omnomnom(exactly(Operator::LeftBracket))?;
                    let first_index_expr = self.parse_expression()?;
                    self.omnomnom(exactly(Operator::RightBracket))?;

                    let mut array_depth = 0;
                    while self.tastes_like(exactly(Operator::LeftBracket))?
                        && self.nth_tastes_like(1, exactly(Operator::RightBracket))?
                    {
                        self.omnomnom(exactly(Operator::LeftBracket))?;
                        self.omnomnom(exactly(Operator::RightBracket))?;
                        array_depth += 1;
                    }

                    Ok(NewArray(new_type, first_index_expr, array_depth))
                }
            } else if self.omnomnoptional(exactly(Keyword::Null))?.is_some() {
                Ok(Null)
            } else if self.omnomnoptional(exactly(Keyword::False))?.is_some() {
                Ok(Boolean(false))
            } else if self.omnomnoptional(exactly(Keyword::True))?.is_some() {
                Ok(Boolean(true))
            } else if self.omnomnoptional(exactly(Keyword::This))?.is_some() {
                Ok(This)
<<<<<<< HEAD
            } else if let Some(lit) = self.omnomnoptional(IntegerLiteral)? {
                Ok(Int(lit))
=======
>>>>>>> ecd9d142
            } else {
                let lit = self.omnomnom(IntegerLiteral)?;
                Ok(Int(lit.data))
            }
        })
        .map(Box::new)
    }

    fn parse_parameter_values(&mut self) -> ParserResult<'f, ast::ArgumentList<'f>> {
        self.parse_parnethesized_list(|parser| Ok(*parser.parse_expression()?))
    }

    fn parse_parnethesized_list<F, T>(&mut self, parse_element: F) -> ParserResult<'f, Vec<T>>
    where
        F: Fn(&mut Self) -> SyntaxResult<'f, T>,
    {
        spanned!(self, {
            let mut list = Vec::new();
            self.omnomnom(exactly(Operator::LeftParen))?;

            if !self.tastes_like(exactly(Operator::RightParen))? {
                list.push(parse_element(self)?);
                while self.omnomnoptional(exactly(Operator::Comma))?.is_some() {
                    list.push(parse_element(self)?);
                }
            }

            self.omnomnom(exactly(Operator::RightParen))?;

            Ok(list)
        })
    }
}

#[cfg(test)]
#[allow(clippy::string_lit_as_bytes)]
mod tests {
    use super::*;
    use crate::{asciifile::AsciiFile, context::Context, lexer::Lexer, strtab::StringTable};

    macro_rules! lex_input {
        ($itervar:ident = $input:expr) => {
            let mut strtab = StringTable::new();
            let input = AsciiFile::new($input.as_bytes()).unwrap();
            let ctx = Context::dummy(&input);
            let $itervar = Lexer::new(&mut strtab, &ctx)
                .map(|r| r.unwrap())
                .filter(|t| match t.data {
                    TokenKind::Whitespace | TokenKind::Comment(_) => false,
                    _ => true,
                });
        };
        ($itervar:ident = $input:expr; $context_name:ident = context) => {
            use termcolor::{ColorChoice, StandardStream};
            let mut strtab = StringTable::new();
            let input = AsciiFile::new($input.as_bytes()).unwrap();
            let stderr = StandardStream::stderr(ColorChoice::Auto);
            let $context_name = Context::new(&input, box stderr);
            let $itervar = Lexer::new(&mut strtab, &$context_name)
                .map(|r| r.unwrap())
                .filter(|t| match t.data {
                    TokenKind::Whitespace | TokenKind::Comment(_) => false,
                    _ => true,
                });
        };
    }

    #[test]
    fn iter_test() {}

    #[test]
    fn hello_world() {
        lex_input!(
            lx = r#"
            class Foo {
                public static void main( String[] args) {
                    System.out.println(42);
                }
            }
        "#
        );
        assert_matches!(Parser::new(lx).parse(), Ok(_))
    }

    #[test]
    fn missing_semicolon() {
        lex_input!(
            lx = r#"
            class Foo {
                public static void main( String[] args) {
                    System.out.println(42)
                }
            }
        "#
        );
        assert_matches!(Parser::new(lx).parse(), Err(_))
    }

    #[test]
    fn invalid_basic_type() {
        lex_input!(
            lx = r#"
            class Foo {
                public abstract foo() {
                    System.out.println(42);
                }
            }
        "#
        );
        assert_matches!(Parser::new(lx).parse(), Err(_));
    }

    #[test]
    fn invalid_statement() {
        lex_input!(
            lx = r#"
            class Foo {
                public static void main(String[] args) {
                    []42;
                }
            }
        "#
        );
        assert_matches!(Parser::new(lx).parse(), Err(_));
    }

    #[test]
    fn invalid_expression() {
        lex_input!(
            lx = r#"
            class Foo {
                public static void main(String[] args) {
                    return + 42;
                }
            }
        "#
        );
        assert_matches!(Parser::new(lx).parse(), Err(_));
    }

    #[test]
    fn valid_expression() {
        lex_input!(
            lx = r#"
            class Foo {
                public static void main(String[] args) {
                    return 11 + 42 * 31;
                }
            }
        "#
        );
        assert_matches!(Parser::new(lx).parse(), Ok(_));
    }

    #[test]
    fn assignment_expression() {
        lex_input!(
            lx = r#"
            class Foo {
                public static void main(String[] args) {
                    return x || y = z  ;
                }
            }
        "#
        );
        assert_matches!(Parser::new(lx).parse(), Ok(_))
    }

    #[test]
    fn spanning_whole_program() {
        lex_input!(
            lx = r#"
            class Foo {
                public static void main(String[] args) {
                    return x || y = z  ;
                }
            }
        "#; ctx = context
        );

        let ast = Parser::new(lx).parse();
        println!("{:?}", ast);

        let prog = match ast {
            Ok(ast::AST::Program(prog)) => prog,
            _ => panic!("ast parsing failed!"),
        };

        let start = prog.span.start_position();
        let end = prog.span.end_position();

        // Not part of the assertion, but gives a really easy to understand
        // error message in case the assertion fails. Expected output is:
        //
        //
        // info: span for AST node 'whole program with trimmed whitespace'
        //    |
        //  2 |             class Foo {
        //    |             ^^^^^^^^^^^
        //  3 |                 public static void main(String[] args) {
        //    | ^^^^^^^^^^^^^^^^^^^^^^^^^^^^^^^^^^^^^^^^^^^^^^^^^^^^^^^^
        //  4 |                     return x || y = z  ;
        //    | ^^^^^^^^^^^^^^^^^^^^^^^^^^^^^^^^^^^^^^^^
        //  5 |                 }
        //    | ^^^^^^^^^^^^^^^^^
        //  6 |             }
        //    | ^^^^^^^^^^^^^

        ctx.diagnostics.info(&Spanned {
            span: prog.span,
            data: "span for AST node 'whole program with trimmed whitespace'",
        });

        assert_eq!(start.line_number(), 2);
        assert_eq!(start.column(), 12);
        assert_eq!(start.byte_offset(), 13);
        assert_eq!(end.line_number(), 6);
        assert_eq!(end.column(), 12);
        assert_eq!(end.byte_offset(), 153);
    }

    #[test]
    fn else_with_empty_statement() {
        lex_input!(lx = r#"if(angry) {} else;"#);
        let mut p = Parser::new(lx);
        p.parse_statement()
            .map_err(|e| println!("{:?}", e))
            .unwrap();
    }

    mod expr {
        use super::*;
        use crate::ast::{BinaryOp::*, *};

        #[test]
        fn foo() {
            // (3 + (4 * 7)) + ((9 / 7) * 42)
            lex_input!(lx = r#"3 + 4 * 7 + 9 / 7 * 42"#);
            let expr = Parser::new(lx).parse_binary_expression().unwrap().data;

            match expr {
                Expr::Binary(op, lhs, rhs) => {
                    assert_eq!(op, Add);
                    // lhs = 3 + (4 * 7)
                    match lhs.data {
                        Expr::Binary(op, lhs, rhs) => {
                            assert_eq!(op, Add);
                            assert_eq!(lhs.data, Expr::Int("3"));

                            assert_eq!(lhs.data, Expr::Int("3"));
                            // rhs = 4 * 7
                            match rhs.data {
                                Expr::Binary(op, lhs, rhs) => {
                                    assert_eq!(op, Mul);
                                    assert_eq!(lhs.data, Expr::Int("4"));
                                    assert_eq!(rhs.data, Expr::Int("7"));
                                }
                                expr => panic!("not a binary expr: {:#?}", expr),
                            }
                        }
                        expr => panic!("not a binary expr: {:#?}", expr),
                    };
                    // rhs = (9 / 7) * 42
                    match rhs.data {
                        Expr::Binary(op, lhs, rhs) => {
                            assert_eq!(op, Mul);
                            // lhs = 9 / 7
                            match lhs.data {
                                Expr::Binary(op, lhs, rhs) => {
                                    assert_eq!(op, Div);
                                    assert_eq!(lhs.data, Expr::Int("9"));
                                    assert_eq!(rhs.data, Expr::Int("7"));
                                }
                                expr => panic!("not a binary expr: {:#?}", expr),
                            }
                            assert_eq!(rhs.data, Expr::Int("42"));
                        }
                        expr => panic!("not a binary expr: {:#?}", expr),
                    }
                }

                expr => panic!("not a binary expr: {:#?}", expr),
            }
        }
    }

    use mjtest::SyntaxTestCase;
    use mjtest_macros::gen_syntax_tests;

    fn do_mjtest_syntax_test(tc: &SyntaxTestCase) {
        println!("file name: {:?}", tc.file_name());
        let contents = std::fs::read(tc.path()).unwrap();
        let contents = String::from_utf8(contents).unwrap();
        lex_input!(lx = &contents);
        let res = Parser::new(lx).parse();
        use self::SyntaxTestCase::*;
        match (tc, res) {
            (Valid(_), Ok(_)) => (),
            (Invalid(_), Err(_)) => (),
            (tc, res) => {
                println!("test case: {:?}", tc);
                println!("result:    {:?}", res);
                assert!(false);
            }
        }
    }
    gen_syntax_tests!((
        do_mjtest_syntax_test,
        // releaseonly
        [
            "empty_blocks.java",
            "expression_500parens_left.mj",
            "expression_500parens_right.mj",
            "nested_blocks.java",
            "a_very_long_expression.mj",
            "lots_of_methods.mj",
            "if_chain.java",
        ]
    ));

    mod phase2_tests {
        use super::*;

        #[test]
        fn invalid_main_method() {
            lex_input!(
                lx = r#"
                class Foo {
                    public static void main(int[] args) {
                        System.out.println(42);
                    }
                }
            "#
            );
            assert_matches!(Parser::new(lx).parse(), Err(_))
        }

        #[test]
        fn invalid_new_object_expression() {
            lex_input!(
                lx = r#"
                class Foo {
                    public static void main(String[] args) {
                        int x = new int();
                    }
                }
            "#
            );
            assert_matches!(Parser::new(lx).parse(), Err(_))
        }
    }
}<|MERGE_RESOLUTION|>--- conflicted
+++ resolved
@@ -508,7 +508,6 @@
         })
     }
 
-<<<<<<< HEAD
     fn parse_basic_type(&mut self) -> SyntaxResult<'f, Spanned<'f, ast::BasicType<'f>>> {
         if let Some(basic) = self.omnomnoptional(exactly(Keyword::Int))? {
             Ok(Spanned::new(basic.span, ast::BasicType::Int))
@@ -518,15 +517,6 @@
             Ok(Spanned::new(basic.span, ast::BasicType::Void))
         } else if let Some(sym) = self.omnomnoptional(Identifier)? {
             Ok(Spanned::new(sym.span, ast::BasicType::Custom(sym.data)))
-=======
-    fn parse_basic_type(&mut self) -> SyntaxResult<'f, ast::BasicType<'f>> {
-        if self.omnomnoptional(exactly(Keyword::Int))?.is_some() {
-            Ok(ast::BasicType::Int)
-        } else if self.omnomnoptional(exactly(Keyword::Boolean))?.is_some() {
-            Ok(ast::BasicType::Boolean)
-        } else if self.omnomnoptional(exactly(Keyword::Void))?.is_some() {
-            Ok(ast::BasicType::Void)
->>>>>>> ecd9d142
         } else {
             let sym = self.omnomnom(Identifier)?;
             Ok(ast::BasicType::Custom(sym.data))
@@ -811,11 +801,8 @@
                 Ok(Boolean(true))
             } else if self.omnomnoptional(exactly(Keyword::This))?.is_some() {
                 Ok(This)
-<<<<<<< HEAD
             } else if let Some(lit) = self.omnomnoptional(IntegerLiteral)? {
                 Ok(Int(lit))
-=======
->>>>>>> ecd9d142
             } else {
                 let lit = self.omnomnom(IntegerLiteral)?;
                 Ok(Int(lit.data))
