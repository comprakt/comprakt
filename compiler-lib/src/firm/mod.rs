//! Lowers the output of the semantic analysis phase (AST, Type System, Type
//! Analysis), into Firm for code generation.
//!
//!
//! # Generated Labels
//!
//! A dot (`.`) is a valid character in an ASM label, but not in MiniJava. This
//! is why it's used as a separator. As properties and methods live in their
//! own namespaces, fields have the additional segment `.F.`, methods have the
//! additional segment `.M.`.
//!
//! # Unused Struct Properties
//!
//! While building the firm graph, identifiers are created for Firm entities
//! using CString, which heap-allocates. However, firm only contains raw
//! pointers to the CString instances, hence the CString must be kept around
//! for the lifetime of the graph. Otherwise rust would de allocate the CString
//! to early!
pub mod firm_program;
pub mod method_body_generator;
pub mod program_generator;
pub mod runtime;
mod type_translation;

pub use self::{
    firm_program::*, method_body_generator::MethodBodyGenerator,
    program_generator::ProgramGenerator, runtime::Runtime,
};

use failure::{Error, Fail};

use crate::{
    lowering::{lir::LIR, molki},
    optimization,
    strtab::StringTable,
    type_checking::{type_analysis::TypeAnalysis, type_system::TypeSystem},
    OutputSpecification,
};
use libfirm_rs::{bindings, types::TyTrait};
use std::{
    ffi::{CStr, CString},
    fs,
    path::PathBuf,
};

/// Enable or disable behaviour during the lowering phase
#[derive(Debug, Clone, Default)]
pub struct Options {
    pub dump_folder: PathBuf,
    pub dump_firm_graph: bool,
    pub dump_class_layouts: bool,
    pub dump_assembler: Option<OutputSpecification>,
    pub optimizations: optimization::Level,
}

#[derive(Debug, Fail)]
pub enum FirmError {
    #[fail(display = "failed to write assembly to file {:?}", path)]
    EmitAsmFailure { path: PathBuf },
}

unsafe fn setup() {
    libfirm_rs::init();

    // this call panics on error
    let triple = bindings::ir_get_host_machine_triple();
    bindings::ir_target_set_triple(triple);

    // pic=1 means 'generate position independent code'
    bindings::ir_target_option(CString::new("pic=1").expect("CString::new failed").as_ptr());

    bindings::ir_target_init();

    bindings::set_optimize(0);
}

pub unsafe fn build<'src, 'ast>(
    opts: &Options,
    type_system: &'src TypeSystem<'src, 'ast>,
    type_analysis: &'src TypeAnalysis<'src, 'ast>,
    strtab: &'src mut StringTable<'src>,
) -> Result<(), Error> {
    setup();

    let generator = ProgramGenerator::new(type_system, type_analysis, strtab);
    let program = generator.generate();
    if !opts.dump_folder.exists() {
        fs::create_dir_all(&opts.dump_folder).expect("Failed to create output directory");
    }

    let dump_folder_cstr = CString::new(opts.dump_folder.to_string_lossy().as_bytes()).unwrap();
    bindings::ir_set_dump_path(dump_folder_cstr.as_ptr());

    if opts.dump_firm_graph {
        let suffix = CString::new("high-level").unwrap();
        bindings::dump_all_ir_graphs(suffix.as_ptr());
    }

    if opts.dump_class_layouts {
        for class in program.classes.values() {
            #[allow(clippy::cast_ptr_alignment)]
            bindings::dump_type_to_file(
                libc::fopen(
                    opts.dump_folder
                        .join(class.borrow().def.name.as_str())
                        .with_extension("layout")
                        .to_str()
                        .and_then(|s| CString::new(s).ok())
                        .unwrap()
                        .as_ptr() as *mut i8,
                    CStr::from_bytes_with_nul(b"w\0").unwrap().as_ptr() as *mut i8,
                ) as *mut libfirm_rs::bindings::_IO_FILE,
                class.borrow().entity.ty().ir_type(),
            );
        }
    }

    opts.optimizations.run_all(&program);

<<<<<<< HEAD
    // TODO Better seperation of modules
    let lir = LIR::from(&program);
    let molki = molki::Program::from(lir);
    molki.emit_molki(&mut std::io::stdout()).unwrap();

    lower_highlevel();
    be_lower_for_target();
=======
    bindings::lower_highlevel();
    bindings::be_lower_for_target();
>>>>>>> 13ec8e37

    if let Some(ref output_spec) = opts.dump_assembler {
        // TODO: real label
        let label = CStr::from_bytes_with_nul(b"<stdin>\0").unwrap().as_ptr();

        match output_spec {
            OutputSpecification::Stdout => bindings::be_main(bindings::stdout, label),
            OutputSpecification::File(path) => {
                // NOTE: we could also do:
                // - open file with rust API
                // - get a file pointer using as_raw_fd()
                // - use libc::fdopen() to convert the file pointer to a FILE struct
                let mut cpath = path.to_string_lossy().to_string();
                cpath.push('\0');

                let path_cstr = CStr::from_bytes_with_nul(cpath.as_bytes())
                    .unwrap()
                    .as_ptr();

                let assembly_file = libc::fopen(
                    path_cstr,
                    CStr::from_bytes_with_nul(b"w\0").unwrap().as_ptr(),
                );

                if assembly_file.is_null() {
                    return Err(FirmError::EmitAsmFailure { path: path.clone() }.into());
                }

                #[allow(clippy::cast_ptr_alignment)]
                bindings::be_main(assembly_file as *mut bindings::_IO_FILE, label);

                libc::fclose(assembly_file);
            }
        }
    }

    // This is necessary to extend the lifetime of program
    // data beyond their usage within libfirm. See comments
    // in the head of this file.
    drop(program);

    bindings::ir_finish();
    Ok(())
}<|MERGE_RESOLUTION|>--- conflicted
+++ resolved
@@ -117,18 +117,13 @@
 
     opts.optimizations.run_all(&program);
 
-<<<<<<< HEAD
     // TODO Better seperation of modules
     let lir = LIR::from(&program);
     let molki = molki::Program::from(lir);
     molki.emit_molki(&mut std::io::stdout()).unwrap();
 
-    lower_highlevel();
-    be_lower_for_target();
-=======
     bindings::lower_highlevel();
     bindings::be_lower_for_target();
->>>>>>> 13ec8e37
 
     if let Some(ref output_spec) = opts.dump_assembler {
         // TODO: real label
