//! Lowers the output of the semantic analysis phase (AST, Type System, Type
//! Analysis), into Firm for code generation.
//!
//!
//! # Generated Labels
//!
//! A dot (`$`) is a valid character in an ASM label, but not in MiniJava. This
//! is why it's used as a separator. As properties and methods live in their
//! own namespaces, fields have the additional segment `$F$`, methods have the
//! additional segment `$M$`.
//!
//! # Unused Struct Properties
//!
//! While building the firm graph, identifiers are created for Firm entities
//! using CString, which heap-allocates. However, firm only contains raw
//! pointers to the CString instances, hence the CString must be kept around
//! for the lifetime of the graph. Otherwise rust would de allocate the CString
//! to early!
pub mod firm_program;
pub mod method_body_generator;
pub mod program_generator;
pub mod runtime;
mod type_translation;

pub use self::{
    firm_program::*, method_body_generator::MethodBodyGenerator,
    program_generator::ProgramGenerator, runtime::Runtime,
};
use lazy_static::lazy_static;

use failure::Fail;

use crate::{
    breakpoint, dot,
    lowering::lir::{self, LIR},
    optimization,
    strtab::StringTable,
    type_checking::{type_analysis::TypeAnalysis, type_system::TypeSystem},
};
use libfirm_rs::{bindings, types::TyTrait};
use std::{
    ffi::{CStr, CString},
    fs,
    path::{Path, PathBuf},
};

/// Enable or disable behaviour during the lowering phase
#[derive(Debug, Clone, Default)]
pub struct Options {
    pub dump_firm_graph: bool,
    pub dump_class_layouts: bool,
}

#[derive(Debug, Fail)]
pub enum FirmError {
    #[fail(display = "failed to write assembly to file {:?}", path)]
    EmitAsmFailure { path: PathBuf },
}

#[derive(Debug, PartialEq, Eq, Clone, Copy)]
enum FirmContextState {
    // Each of the following 3 can leapfrog, but not jump back
    Built,
    Dumped,
    Optimized,

    // Terminal 1
    AsmEmitted,
    // Terminal 2
    ExternalBackend,
}

/// FirmContext is a singleton that represents the global state of libFIRM
/// library configuration and FIRM-graph construction.
pub struct FirmContext<'src, 'ast> {
    state: FirmContextState,

    dump_dir: PathBuf,

    // outputs
    program: FirmProgram<'src, 'ast>,
}

<<<<<<< HEAD
pub unsafe fn build<'src, 'ast>(
    opts: &Options,
    type_system: &'src TypeSystem<'src, 'ast>,
    type_analysis: &'src TypeAnalysis<'src, 'ast>,
    strtab: &'src mut StringTable<'src>,
) -> Result<(), Error> {
    setup();

    // FIXME
    let emit_molki = std::env::var("EMIT_ASM_MOLKI").is_ok();
    let rt = if emit_molki {
        unimplemented!()
    } else {
        Runtime::new(box runtime::Mjrt)
    };
    let rt = std::rc::Rc::new(rt);

    let generator = ProgramGenerator::new(rt, type_system, type_analysis, strtab);
    let program = generator.generate();

    if !opts.dump_folder.exists() {
        fs::create_dir_all(&opts.dump_folder).expect("Failed to create output directory");
    }
=======
use std::sync::atomic::{AtomicBool, Ordering::SeqCst};
>>>>>>> 58f35a7e

lazy_static! {
    static ref FIRM_CONTEXT_INITIALIZED: AtomicBool = AtomicBool::new(false);
}

impl<'src, 'ast> FirmContext<'src, 'ast> {
    ///
    /// * Initialize libFIRM
    /// * Setup libFIRM target options in case libFirm is used for lowering
    ///   (TODO can we move this
    /// to a libFIRM backend?)
    /// * Build a FIRM graph from the AST stored in `type_system`.
    ///
    /// The lowering / target configuration of libFIRM is stored in global
    /// storage. Hence, this function must be **called at most once**, and
    /// it will panic otherwise.
    pub fn build(
        dump_dir: &Path,
        type_system: &'src TypeSystem<'src, 'ast>,
        type_analysis: &'src TypeAnalysis<'src, 'ast>,
        strtab: &'src StringTable<'src>,
        rtlib: Box<dyn runtime::RTLib>,
    ) -> FirmContext<'src, 'ast> {
        let dump_dir = dump_dir.to_owned();
        if !dump_dir.exists() {
            fs::create_dir_all(&dump_dir).expect("Failed to create output directory");
        }

        // This block protects against concurrent use of libFIRM, which is necessary
        // because the backend-configuration is stored in globals inside libFIRM.
        let prev = FIRM_CONTEXT_INITIALIZED.compare_and_swap(false, true, SeqCst);
        if prev {
            panic!(
                "libFIRM lowering context initialized, concurrent or \
                 repeated use not supported due to library-internal state"
            );
        } else {
            unsafe {
                libfirm_rs::init();

                // this call panics on error
                let triple = bindings::ir_get_host_machine_triple();
                bindings::ir_target_set_triple(triple);

<<<<<<< HEAD
    // TODO Better seperation of modules
    let lir = LIR::from(&program);

    breakpoint!("LIR representation", lir, &|block: &lir::BasicBlock| {
        dot::default_lir_label(block)
    });

    // FIXME
    if emit_molki {
        unimplemented!()
    }

    bindings::lower_highlevel();
    bindings::be_lower_for_target();
=======
                // pic=1 means 'generate position independent code'
                bindings::ir_target_option(
                    CString::new("pic=1").expect("CString::new failed").as_ptr(),
                );
                bindings::ir_target_init();
                bindings::set_optimize(0);
>>>>>>> 58f35a7e

                // manually verified that the char* is copied internally,
                // thus it's ok to drop CString right away
                let dump_dir_cstr = CString::new(dump_dir.to_str().unwrap().as_bytes()).unwrap();
                bindings::ir_set_dump_path(dump_dir_cstr.as_ptr());
            }
        }

        let runtime = std::rc::Rc::new(Runtime::new(rtlib));
        let generator = ProgramGenerator::new(runtime, type_system, type_analysis, strtab);
        let program = generator.generate();

        FirmContext {
            state: FirmContextState::Built,
            dump_dir,
            program,
        }
    }

    /// May panic or fail silently if dumping fails.
    /// Must only be called once.
    pub fn high_level_dump(&mut self, opts: &Options) {
        use self::FirmContextState::*;
        match self.state {
            Built => self.state = Dumped,
            Dumped | Optimized | AsmEmitted | ExternalBackend => {
                panic!("invalid state {:?}", self.state)
            }
        }

        if opts.dump_firm_graph {
            let suffix = CString::new("high-level").unwrap();
            unsafe { bindings::dump_all_ir_graphs(suffix.as_ptr()) };
        }

        if opts.dump_class_layouts {
            for class in self.program.classes.values() {
                let outpath = self
                    .dump_dir
                    .join(class.borrow().def.name.as_str())
                    .with_extension("layout")
                    .to_str()
                    .and_then(|s| CString::new(s).ok())
                    .unwrap();
                let mode = CStr::from_bytes_with_nul(b"w\0").unwrap().as_ptr() as *mut i8;
                unsafe {
                    let file = libc::fopen(outpath.as_ptr() as *mut i8, mode);
                    #[allow(clippy::cast_ptr_alignment)]
                    bindings::dump_type_to_file(
                        file as *mut libfirm_rs::bindings::_IO_FILE,
                        class.borrow().entity.ty().ir_type(),
                    );
                    libc::fclose(file);
                }
            }
        }
    }

    /// Must only be called once.
    pub fn run_optimizations(&mut self, optimizations: optimization::Level) {
        use self::FirmContextState::*;
        match self.state {
            Built | Dumped => self.state = Optimized,
            Optimized | AsmEmitted | ExternalBackend => panic!("invalid state {:?}", self.state),
        }

        // Placebo const ref here, in fact, optimizations will change the program.
        optimizations.run_all(&self.program);
    }

    /// Must only be called once.
    pub fn use_external_backend(&mut self) -> &FirmProgram<'src, 'ast> {
        use self::FirmContextState::*;
        match self.state {
            Built | Dumped | Optimized => self.state = ExternalBackend,
            ExternalBackend | AsmEmitted => panic!("invalid state {:?}", self.state),
        }
        &self.program
    }
}

use crate::backend;

impl backend::AsmBackend for FirmContext<'_, '_> {
    /// This implementation of `emit_asm` may only be called once and will panic
    /// on subsequent calls.
    fn emit_asm(&mut self, out: &mut dyn backend::AsmOut) -> std::io::Result<()> {
        use self::FirmContextState::*;
        match self.state {
            Built | Dumped | Optimized => self.state = AsmEmitted,
            AsmEmitted | ExternalBackend => panic!("invalid state {:?}", self.state),
        }

        // this can only happen once, and is protected by the state guard above
        unsafe {
            bindings::lower_highlevel();
            bindings::be_lower_for_target();

            // TODO: real label
            let label = CStr::from_bytes_with_nul(b"<unknown>\0").unwrap().as_ptr();

            // TODO libc and libFIRM error checks
            let fd = out.as_raw_fd();
            let mode = CStr::from_bytes_with_nul(b"w\0").unwrap().as_ptr();
            let assembly_file = libc::fdopen(fd, mode);
            #[allow(clippy::cast_ptr_alignment)]
            bindings::be_main(assembly_file as *mut bindings::_IO_FILE, label);
            // not close, since we used fdopen (will be closed by creator of `out`)
            libc::fflush(assembly_file);
        }

        Ok(())
    }
}<|MERGE_RESOLUTION|>--- conflicted
+++ resolved
@@ -31,8 +31,6 @@
 use failure::Fail;
 
 use crate::{
-    breakpoint, dot,
-    lowering::lir::{self, LIR},
     optimization,
     strtab::StringTable,
     type_checking::{type_analysis::TypeAnalysis, type_system::TypeSystem},
@@ -81,33 +79,7 @@
     program: FirmProgram<'src, 'ast>,
 }
 
-<<<<<<< HEAD
-pub unsafe fn build<'src, 'ast>(
-    opts: &Options,
-    type_system: &'src TypeSystem<'src, 'ast>,
-    type_analysis: &'src TypeAnalysis<'src, 'ast>,
-    strtab: &'src mut StringTable<'src>,
-) -> Result<(), Error> {
-    setup();
-
-    // FIXME
-    let emit_molki = std::env::var("EMIT_ASM_MOLKI").is_ok();
-    let rt = if emit_molki {
-        unimplemented!()
-    } else {
-        Runtime::new(box runtime::Mjrt)
-    };
-    let rt = std::rc::Rc::new(rt);
-
-    let generator = ProgramGenerator::new(rt, type_system, type_analysis, strtab);
-    let program = generator.generate();
-
-    if !opts.dump_folder.exists() {
-        fs::create_dir_all(&opts.dump_folder).expect("Failed to create output directory");
-    }
-=======
 use std::sync::atomic::{AtomicBool, Ordering::SeqCst};
->>>>>>> 58f35a7e
 
 lazy_static! {
     static ref FIRM_CONTEXT_INITIALIZED: AtomicBool = AtomicBool::new(false);
@@ -152,29 +124,12 @@
                 let triple = bindings::ir_get_host_machine_triple();
                 bindings::ir_target_set_triple(triple);
 
-<<<<<<< HEAD
-    // TODO Better seperation of modules
-    let lir = LIR::from(&program);
-
-    breakpoint!("LIR representation", lir, &|block: &lir::BasicBlock| {
-        dot::default_lir_label(block)
-    });
-
-    // FIXME
-    if emit_molki {
-        unimplemented!()
-    }
-
-    bindings::lower_highlevel();
-    bindings::be_lower_for_target();
-=======
                 // pic=1 means 'generate position independent code'
                 bindings::ir_target_option(
                     CString::new("pic=1").expect("CString::new failed").as_ptr(),
                 );
                 bindings::ir_target_init();
                 bindings::set_optimize(0);
->>>>>>> 58f35a7e
 
                 // manually verified that the char* is copied internally,
                 // thus it's ok to drop CString right away
