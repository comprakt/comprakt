pub mod builtin_types;
pub mod checker;
pub mod expr_typechecker;
pub mod method_body_typechecker;
pub mod type_analysis;
pub mod type_system;

<<<<<<< HEAD
use self::{method_body_typechecker::MethodBodyTypeChecker, type_system::*};

#[derive(Eq)]
pub struct RefEquality<'a, T>(&'a T);

impl<'a, T> std::hash::Hash for RefEquality<'a, T> {
    fn hash<H>(&self, state: &mut H)
    where
        H: std::hash::Hasher,
    {
        (self.0 as *const T).hash(state)
    }
}

impl<'a, 'b, T> PartialEq<RefEquality<'b, T>> for RefEquality<'a, T> {
    fn eq(&self, other: &'_ RefEquality<'b, T>) -> bool {
        self.0 as *const T == other.0 as *const T
    }
}

pub fn check<'a, 'src>(
    mut strtab: &'_ mut StringTable<'src>,
    ast: &'a ast::AST<'src>,
    context: &Context<'src>,
) -> TypeSystem<'src> {
    let mut sem_context = SemanticContext::new(context);

    match ast {
        ast::AST::Empty => TypeSystem::default(),
        ast::AST::Program(program) => {
            let mut type_system = TypeSystem::default();
            let mut type_analysis = TypeAnalysis::new();

            let builtin_types = add_builtin_types(&mut strtab, &mut type_system, &mut sem_context);

            add_types_from_ast(
                &mut strtab,
                &mut type_system,
                &mut type_analysis,
                &builtin_types,
                &sem_context,
                program,
            );

            for class_decl in &program.classes {
                MethodBodyTypeChecker::check_methods(
                    class_decl,
                    &type_system,
                    &mut type_analysis,
                    &sem_context,
                );
            }

            type_system
        }
    }
}

pub struct SemanticContext<'ctx, 'src> {
    pub context: &'ctx Context<'src>,
    pub global_vars: HashMap<Symbol<'src>, CheckedType<'src>>,
}

impl<'ctx, 'src> SemanticContext<'ctx, 'src> {
    pub fn new(context: &'ctx Context<'src>) -> SemanticContext<'ctx, 'src> {
        SemanticContext {
            context,
            global_vars: HashMap::new(),
        }
    }

    pub fn report_error(&self, span: &Span<'src>, error: SemanticError) {
        self.context.diagnostics.error(&Spanned::new(*span, error))
    }
}

fn add_types_from_ast<'ctx, 'sem, 'src, 'a>(
    strtab: &mut StringTable<'src>,
    type_system: &'sem mut TypeSystem<'src>,
    type_analysis: &'sem mut TypeAnalysis<'src, 'a>,
    builtin_types: &BuiltinTypes<'src>,
    context: &SemanticContext<'ctx, 'src>,
    program: &'a ast::Program<'src>,
) {
    for class_decl in &program.classes {
        // first pass: find all types and add them to the type system.
        // rename them if they have invalid names
        let name = match type_system.lookup_class_mut(class_decl.name.data) {
            Some(class_def) => {
                context.report_error(
                    &class_decl.span,
                    SemanticError::RedefinitionError {
                        kind: "class".to_string(),
                        name: class_decl.name.data.to_string(),
                    },
                );

                let id = class_def.get_new_redefinition_number() + 1;
                let string = format!("${}{}", class_decl.name.data, id);
                // IMPROVEMENT do not leak memory
                strtab.intern(Box::leak(Box::new(string)))
            }
            None => class_decl.name.data,
        };

        let (_, class_def_id) = type_system
            .add_class_def(ClassDef::new(name))
            .expect("The redefinition number ensures this cannot happen");

        type_analysis.decl_set_class_id(&class_decl.data, class_def_id);
    }

    for class_decl in &program.classes {
        // second pass: scan members of all types, check their type references against
        // the first pass

        let class_def_id = type_analysis
            .decl_get_class_id(&class_decl)
            .expect("Class def was attached to this class_decl in first pass");

        for member in &class_decl.members {
            use crate::ast::ClassMemberKind::*;
            match &member.kind {
                Field(ty) => {
                    let field_type = type_analysis.checked_type_from_ty(
                        &ty.data,
                        context,
                        type_system,
                        VoidIs::Forbidden,
                    );

                    type_system
                        .get_class_mut(class_def_id)
                        .add_field(ClassFieldDef {
                            name: member.name,
                            ty: field_type,
                            can_write: true,
                        })
                        .unwrap_or_else(|_| {
                            context.report_error(
                                &member.span,
                                SemanticError::RedefinitionError {
                                    kind: "field".to_string(),
                                    name: member.name.to_string(),
                                },
                            )
                        });
                }
                Method(_, params, _) | MainMethod(params, _) => {
                    let (is_static, is_main, return_ty) = match &member.kind {
                        Field(_) => panic!("impossible"),
                        Method(return_ty, _, _) => (
                            false,
                            false,
                            type_analysis.checked_type_from_ty(
                                &return_ty.data,
                                context,
                                &type_system,
                                VoidIs::Allowed,
                            ),
                        ),
                        MainMethod(_, _) => (true, true, CheckedType::Void),
                    };

                    let mut previous_params = HashSet::new();
                    let checked_params = params
                        .iter()
                        .filter_map(|p| {
                            if previous_params.contains(&p.name) {
                                context.report_error(
                                    &p.span,
                                    SemanticError::RedefinitionError {
                                        kind: "parameter".to_string(),
                                        name: p.name.to_string(),
                                    },
                                );
                                None
                            } else {
                                previous_params.insert(p.name);
                                let ty = match p.ty.data.basic.data {
                                    ast::BasicType::MainParam => {
                                        assert!(is_main);
                                        assert_eq!(p.ty.data.array_depth, 0);
                                        CheckedType::Array(box builtin_types.string.clone())
                                    }
                                    _ => type_analysis.checked_type_from_ty(
                                        &p.ty.data,
                                        context,
                                        type_system,
                                        VoidIs::Forbidden,
                                    ),
                                };
                                Some(MethodParamDef { name: p.name, ty })
                            }
                        })
                        .collect();

                    type_system
                        .get_class_mut(class_def_id)
                        .add_method(ClassMethodDef::new(
                            member.name,
                            checked_params,
                            return_ty,
                            is_static,
                        ))
                        .unwrap_or_else(|_| {
                            context.report_error(
                                &member.span,
                                SemanticError::RedefinitionError {
                                    kind: "method".to_string(),
                                    name: member.name.to_string(),
                                },
                            )
                        });
                }
            }
        }
    }
}

struct BuiltinTypes<'src> {
    string: CheckedType<'src>,
}

fn add_builtin_types<'src>(
    strtab: &'_ mut StringTable<'src>,
    type_system: &'_ mut TypeSystem<'src>,
    context: &'_ mut SemanticContext<'_, 'src>,
) -> BuiltinTypes<'src> {
    let arg_sym = strtab.intern("$InStream");

    let int_ty = CheckedType::Int;
    let mut reader_class_def = ClassDef::new(strtab.intern("$Reader"));
    reader_class_def
        .add_method(ClassMethodDef {
            name: strtab.intern("read"),
            params: vec![],
            return_ty: int_ty.clone(),
            is_static: false,
            is_main: false,
        })
        .unwrap();

    let mut writer_class_def = ClassDef::new(strtab.intern("$Writer"));
    writer_class_def
        .add_method(ClassMethodDef {
            name: strtab.intern("println"),
            params: vec![MethodParamDef::new(arg_sym, int_ty.clone())],
            return_ty: CheckedType::Void,
            is_static: false,
            is_main: false,
        })
        .unwrap();
    writer_class_def
        .add_method(ClassMethodDef {
            name: strtab.intern("write"),
            params: vec![MethodParamDef::new(arg_sym, int_ty.clone())],
            return_ty: CheckedType::Void,
            is_static: false,
            is_main: false,
        })
        .unwrap();
    writer_class_def
        .add_method(ClassMethodDef {
            name: strtab.intern("flush"),
            params: vec![],
            return_ty: CheckedType::Void,
            is_static: false,
            is_main: false,
        })
        .unwrap();

    let mut system_class_def = ClassDef::new(strtab.intern("$System"));
    system_class_def
        .add_field(ClassFieldDef {
            name: strtab.intern("in"),
            ty: reader_class_def.ty(),
            can_write: false,
        })
        .unwrap();
    system_class_def
        .add_field(ClassFieldDef {
            name: strtab.intern("out"),
            ty: writer_class_def.ty(),
            can_write: false,
        })
        .unwrap();
    context
        .global_vars
        .insert(strtab.intern("System"), system_class_def.ty());

    let string_class_def = ClassDef::new(strtab.intern("$String"));
    let string = string_class_def.ty();

    type_system.add_class_def(reader_class_def).unwrap();
    type_system.add_class_def(writer_class_def).unwrap();
    type_system.add_class_def(system_class_def).unwrap();
    type_system.add_class_def(string_class_def).unwrap();

    BuiltinTypes { string }
}

#[derive(Default)]
pub struct TypeAnalysis<'src, 'a> {
    class_types: HashMap<RefEquality<'a, ast::ClassDeclaration<'src>>, ClassDefId<'src>>,
}

#[derive(Debug, Clone, Copy)]
pub enum VoidIs {
    Allowed,
    Forbidden,
}

impl<'src, 'a> TypeAnalysis<'src, 'a> {
    pub fn new() -> TypeAnalysis<'src, 'a> {
        TypeAnalysis {
            class_types: HashMap::new(),
        }
    }

    pub fn decl_set_class_id(
        &mut self,
        class_decl: &'a ast::ClassDeclaration<'src>,
        name: ClassDefId<'src>,
    ) {
        self.class_types.insert(RefEquality(class_decl), name);
    }

    pub fn decl_get_class_id(
        &mut self,
        class_decl: &'_ ast::ClassDeclaration<'src>,
    ) -> Option<ClassDefId<'src>> {
        self.class_types.get(&RefEquality(class_decl)).cloned()
    }

    pub fn checked_type_from_basic_ty(
        &mut self,
        basic_ty: &Spanned<'src, ast::BasicType<'src>>,
        context: &SemanticContext<'_, 'src>,
        type_system: &TypeSystem<'src>,
        void_handling: VoidIs,
    ) -> CheckedType<'src> {
        use self::ast::BasicType::*;
        match &basic_ty.data {
            Int => CheckedType::Int,
            Boolean => CheckedType::Boolean,
            Void => match void_handling {
                VoidIs::Allowed => CheckedType::Void,
                VoidIs::Forbidden => {
                    context.report_error(&basic_ty.span, SemanticError::VoidNotAllowed);

                    CheckedType::Void
                }
            },
            Custom(name) => {
                if !type_system.is_type_defined(*name) {
                    context.report_error(
                        &basic_ty.span,
                        SemanticError::ClassDoesNotExist {
                            class_name: name.to_string(),
                        },
                    );
                }
                CheckedType::TypeRef(*name)
            }
            // Parser only yields MainParam in that one case we handle anyways
            MainParam => unreachable!(),
        }
    }

    pub fn checked_type_from_ty(
        &mut self,
        ty: &ast::Type<'src>,
        context: &SemanticContext<'_, 'src>,
        type_system: &TypeSystem<'src>,
        void_handling: VoidIs,
    ) -> CheckedType<'src> {
        let void_handling = if ty.array_depth > 0 {
            VoidIs::Forbidden
        } else {
            void_handling
        };

        let mut checked_ty =
            self.checked_type_from_basic_ty(&ty.basic, context, type_system, void_handling);

        for _ in 0..ty.array_depth {
            checked_ty = CheckedType::Array(Box::new(checked_ty));
        }

        checked_ty
    }
}
=======
pub use self::checker::check;
>>>>>>> 5a8928a7
<|MERGE_RESOLUTION|>--- conflicted
+++ resolved
@@ -5,400 +5,4 @@
 pub mod type_analysis;
 pub mod type_system;
 
-<<<<<<< HEAD
-use self::{method_body_typechecker::MethodBodyTypeChecker, type_system::*};
-
-#[derive(Eq)]
-pub struct RefEquality<'a, T>(&'a T);
-
-impl<'a, T> std::hash::Hash for RefEquality<'a, T> {
-    fn hash<H>(&self, state: &mut H)
-    where
-        H: std::hash::Hasher,
-    {
-        (self.0 as *const T).hash(state)
-    }
-}
-
-impl<'a, 'b, T> PartialEq<RefEquality<'b, T>> for RefEquality<'a, T> {
-    fn eq(&self, other: &'_ RefEquality<'b, T>) -> bool {
-        self.0 as *const T == other.0 as *const T
-    }
-}
-
-pub fn check<'a, 'src>(
-    mut strtab: &'_ mut StringTable<'src>,
-    ast: &'a ast::AST<'src>,
-    context: &Context<'src>,
-) -> TypeSystem<'src> {
-    let mut sem_context = SemanticContext::new(context);
-
-    match ast {
-        ast::AST::Empty => TypeSystem::default(),
-        ast::AST::Program(program) => {
-            let mut type_system = TypeSystem::default();
-            let mut type_analysis = TypeAnalysis::new();
-
-            let builtin_types = add_builtin_types(&mut strtab, &mut type_system, &mut sem_context);
-
-            add_types_from_ast(
-                &mut strtab,
-                &mut type_system,
-                &mut type_analysis,
-                &builtin_types,
-                &sem_context,
-                program,
-            );
-
-            for class_decl in &program.classes {
-                MethodBodyTypeChecker::check_methods(
-                    class_decl,
-                    &type_system,
-                    &mut type_analysis,
-                    &sem_context,
-                );
-            }
-
-            type_system
-        }
-    }
-}
-
-pub struct SemanticContext<'ctx, 'src> {
-    pub context: &'ctx Context<'src>,
-    pub global_vars: HashMap<Symbol<'src>, CheckedType<'src>>,
-}
-
-impl<'ctx, 'src> SemanticContext<'ctx, 'src> {
-    pub fn new(context: &'ctx Context<'src>) -> SemanticContext<'ctx, 'src> {
-        SemanticContext {
-            context,
-            global_vars: HashMap::new(),
-        }
-    }
-
-    pub fn report_error(&self, span: &Span<'src>, error: SemanticError) {
-        self.context.diagnostics.error(&Spanned::new(*span, error))
-    }
-}
-
-fn add_types_from_ast<'ctx, 'sem, 'src, 'a>(
-    strtab: &mut StringTable<'src>,
-    type_system: &'sem mut TypeSystem<'src>,
-    type_analysis: &'sem mut TypeAnalysis<'src, 'a>,
-    builtin_types: &BuiltinTypes<'src>,
-    context: &SemanticContext<'ctx, 'src>,
-    program: &'a ast::Program<'src>,
-) {
-    for class_decl in &program.classes {
-        // first pass: find all types and add them to the type system.
-        // rename them if they have invalid names
-        let name = match type_system.lookup_class_mut(class_decl.name.data) {
-            Some(class_def) => {
-                context.report_error(
-                    &class_decl.span,
-                    SemanticError::RedefinitionError {
-                        kind: "class".to_string(),
-                        name: class_decl.name.data.to_string(),
-                    },
-                );
-
-                let id = class_def.get_new_redefinition_number() + 1;
-                let string = format!("${}{}", class_decl.name.data, id);
-                // IMPROVEMENT do not leak memory
-                strtab.intern(Box::leak(Box::new(string)))
-            }
-            None => class_decl.name.data,
-        };
-
-        let (_, class_def_id) = type_system
-            .add_class_def(ClassDef::new(name))
-            .expect("The redefinition number ensures this cannot happen");
-
-        type_analysis.decl_set_class_id(&class_decl.data, class_def_id);
-    }
-
-    for class_decl in &program.classes {
-        // second pass: scan members of all types, check their type references against
-        // the first pass
-
-        let class_def_id = type_analysis
-            .decl_get_class_id(&class_decl)
-            .expect("Class def was attached to this class_decl in first pass");
-
-        for member in &class_decl.members {
-            use crate::ast::ClassMemberKind::*;
-            match &member.kind {
-                Field(ty) => {
-                    let field_type = type_analysis.checked_type_from_ty(
-                        &ty.data,
-                        context,
-                        type_system,
-                        VoidIs::Forbidden,
-                    );
-
-                    type_system
-                        .get_class_mut(class_def_id)
-                        .add_field(ClassFieldDef {
-                            name: member.name,
-                            ty: field_type,
-                            can_write: true,
-                        })
-                        .unwrap_or_else(|_| {
-                            context.report_error(
-                                &member.span,
-                                SemanticError::RedefinitionError {
-                                    kind: "field".to_string(),
-                                    name: member.name.to_string(),
-                                },
-                            )
-                        });
-                }
-                Method(_, params, _) | MainMethod(params, _) => {
-                    let (is_static, is_main, return_ty) = match &member.kind {
-                        Field(_) => panic!("impossible"),
-                        Method(return_ty, _, _) => (
-                            false,
-                            false,
-                            type_analysis.checked_type_from_ty(
-                                &return_ty.data,
-                                context,
-                                &type_system,
-                                VoidIs::Allowed,
-                            ),
-                        ),
-                        MainMethod(_, _) => (true, true, CheckedType::Void),
-                    };
-
-                    let mut previous_params = HashSet::new();
-                    let checked_params = params
-                        .iter()
-                        .filter_map(|p| {
-                            if previous_params.contains(&p.name) {
-                                context.report_error(
-                                    &p.span,
-                                    SemanticError::RedefinitionError {
-                                        kind: "parameter".to_string(),
-                                        name: p.name.to_string(),
-                                    },
-                                );
-                                None
-                            } else {
-                                previous_params.insert(p.name);
-                                let ty = match p.ty.data.basic.data {
-                                    ast::BasicType::MainParam => {
-                                        assert!(is_main);
-                                        assert_eq!(p.ty.data.array_depth, 0);
-                                        CheckedType::Array(box builtin_types.string.clone())
-                                    }
-                                    _ => type_analysis.checked_type_from_ty(
-                                        &p.ty.data,
-                                        context,
-                                        type_system,
-                                        VoidIs::Forbidden,
-                                    ),
-                                };
-                                Some(MethodParamDef { name: p.name, ty })
-                            }
-                        })
-                        .collect();
-
-                    type_system
-                        .get_class_mut(class_def_id)
-                        .add_method(ClassMethodDef::new(
-                            member.name,
-                            checked_params,
-                            return_ty,
-                            is_static,
-                        ))
-                        .unwrap_or_else(|_| {
-                            context.report_error(
-                                &member.span,
-                                SemanticError::RedefinitionError {
-                                    kind: "method".to_string(),
-                                    name: member.name.to_string(),
-                                },
-                            )
-                        });
-                }
-            }
-        }
-    }
-}
-
-struct BuiltinTypes<'src> {
-    string: CheckedType<'src>,
-}
-
-fn add_builtin_types<'src>(
-    strtab: &'_ mut StringTable<'src>,
-    type_system: &'_ mut TypeSystem<'src>,
-    context: &'_ mut SemanticContext<'_, 'src>,
-) -> BuiltinTypes<'src> {
-    let arg_sym = strtab.intern("$InStream");
-
-    let int_ty = CheckedType::Int;
-    let mut reader_class_def = ClassDef::new(strtab.intern("$Reader"));
-    reader_class_def
-        .add_method(ClassMethodDef {
-            name: strtab.intern("read"),
-            params: vec![],
-            return_ty: int_ty.clone(),
-            is_static: false,
-            is_main: false,
-        })
-        .unwrap();
-
-    let mut writer_class_def = ClassDef::new(strtab.intern("$Writer"));
-    writer_class_def
-        .add_method(ClassMethodDef {
-            name: strtab.intern("println"),
-            params: vec![MethodParamDef::new(arg_sym, int_ty.clone())],
-            return_ty: CheckedType::Void,
-            is_static: false,
-            is_main: false,
-        })
-        .unwrap();
-    writer_class_def
-        .add_method(ClassMethodDef {
-            name: strtab.intern("write"),
-            params: vec![MethodParamDef::new(arg_sym, int_ty.clone())],
-            return_ty: CheckedType::Void,
-            is_static: false,
-            is_main: false,
-        })
-        .unwrap();
-    writer_class_def
-        .add_method(ClassMethodDef {
-            name: strtab.intern("flush"),
-            params: vec![],
-            return_ty: CheckedType::Void,
-            is_static: false,
-            is_main: false,
-        })
-        .unwrap();
-
-    let mut system_class_def = ClassDef::new(strtab.intern("$System"));
-    system_class_def
-        .add_field(ClassFieldDef {
-            name: strtab.intern("in"),
-            ty: reader_class_def.ty(),
-            can_write: false,
-        })
-        .unwrap();
-    system_class_def
-        .add_field(ClassFieldDef {
-            name: strtab.intern("out"),
-            ty: writer_class_def.ty(),
-            can_write: false,
-        })
-        .unwrap();
-    context
-        .global_vars
-        .insert(strtab.intern("System"), system_class_def.ty());
-
-    let string_class_def = ClassDef::new(strtab.intern("$String"));
-    let string = string_class_def.ty();
-
-    type_system.add_class_def(reader_class_def).unwrap();
-    type_system.add_class_def(writer_class_def).unwrap();
-    type_system.add_class_def(system_class_def).unwrap();
-    type_system.add_class_def(string_class_def).unwrap();
-
-    BuiltinTypes { string }
-}
-
-#[derive(Default)]
-pub struct TypeAnalysis<'src, 'a> {
-    class_types: HashMap<RefEquality<'a, ast::ClassDeclaration<'src>>, ClassDefId<'src>>,
-}
-
-#[derive(Debug, Clone, Copy)]
-pub enum VoidIs {
-    Allowed,
-    Forbidden,
-}
-
-impl<'src, 'a> TypeAnalysis<'src, 'a> {
-    pub fn new() -> TypeAnalysis<'src, 'a> {
-        TypeAnalysis {
-            class_types: HashMap::new(),
-        }
-    }
-
-    pub fn decl_set_class_id(
-        &mut self,
-        class_decl: &'a ast::ClassDeclaration<'src>,
-        name: ClassDefId<'src>,
-    ) {
-        self.class_types.insert(RefEquality(class_decl), name);
-    }
-
-    pub fn decl_get_class_id(
-        &mut self,
-        class_decl: &'_ ast::ClassDeclaration<'src>,
-    ) -> Option<ClassDefId<'src>> {
-        self.class_types.get(&RefEquality(class_decl)).cloned()
-    }
-
-    pub fn checked_type_from_basic_ty(
-        &mut self,
-        basic_ty: &Spanned<'src, ast::BasicType<'src>>,
-        context: &SemanticContext<'_, 'src>,
-        type_system: &TypeSystem<'src>,
-        void_handling: VoidIs,
-    ) -> CheckedType<'src> {
-        use self::ast::BasicType::*;
-        match &basic_ty.data {
-            Int => CheckedType::Int,
-            Boolean => CheckedType::Boolean,
-            Void => match void_handling {
-                VoidIs::Allowed => CheckedType::Void,
-                VoidIs::Forbidden => {
-                    context.report_error(&basic_ty.span, SemanticError::VoidNotAllowed);
-
-                    CheckedType::Void
-                }
-            },
-            Custom(name) => {
-                if !type_system.is_type_defined(*name) {
-                    context.report_error(
-                        &basic_ty.span,
-                        SemanticError::ClassDoesNotExist {
-                            class_name: name.to_string(),
-                        },
-                    );
-                }
-                CheckedType::TypeRef(*name)
-            }
-            // Parser only yields MainParam in that one case we handle anyways
-            MainParam => unreachable!(),
-        }
-    }
-
-    pub fn checked_type_from_ty(
-        &mut self,
-        ty: &ast::Type<'src>,
-        context: &SemanticContext<'_, 'src>,
-        type_system: &TypeSystem<'src>,
-        void_handling: VoidIs,
-    ) -> CheckedType<'src> {
-        let void_handling = if ty.array_depth > 0 {
-            VoidIs::Forbidden
-        } else {
-            void_handling
-        };
-
-        let mut checked_ty =
-            self.checked_type_from_basic_ty(&ty.basic, context, type_system, void_handling);
-
-        for _ in 0..ty.array_depth {
-            checked_ty = CheckedType::Array(Box::new(checked_ty));
-        }
-
-        checked_ty
-    }
-}
-=======
-pub use self::checker::check;
->>>>>>> 5a8928a7
+pub use self::checker::check;