#!/usr/bin/env bash
set -e

# change to this script's directory
# credits to https://stackoverflow.com/questions/4774054/reliable-way-for-a-bash-script-to-get-the-full-path-to-itself/12197518#12197518
pushd . > /dev/null
SCRIPT_PATH="${BASH_SOURCE[0]}";
while([ -h "${SCRIPT_PATH}" ]); do
    cd "`dirname "${SCRIPT_PATH}"`"
    SCRIPT_PATH="$(readlink "`basename "${SCRIPT_PATH}"`")";
done
cd "`dirname "${SCRIPT_PATH}"`" > /dev/null
SCRIPT_PATH="`pwd`";
popd  > /dev/null

TARGET="${TARGET:-release}"
COMPILER_CLI="$SCRIPT_PATH/target/$TARGET/compiler-cli"

<<<<<<< HEAD
export VANILLA=1

if [[ $BENCH == "1" ]]; then
    exec $COMPILER_CLI "$@"
else
    if [[ $# == 1 ]] ; then
        exec $COMPILER_CLI "--compile" "-O" "moderate" "$1"
    elif [[ $# == 2 ]] && [[ $1 == "--compile" ]]; then
        exec $COMPILER_CLI "--compile" "-O" "moderate" "$2"
    elif [[ $# == 2 ]] && [[ $1 == "--compile-firm" ]]; then
        exec $COMPILER_CLI "--compile-firm" "-O" "moderate" "$2"
    else
        exec $COMPILER_CLI "$@"
    fi
=======
# The VANILLA flag disables all additional features of our compiler that
# violate the MiniJava language specification
if [[ -z $CHOCOLATE ]]; then
    VANILLA=1 exec "$SCRIPT_PATH/target/$TARGET/compiler-cli" "$@"
else
    exec "$SCRIPT_PATH/target/$TARGET/compiler-cli" "$@"
>>>>>>> 318fcd05
fi<|MERGE_RESOLUTION|>--- conflicted
+++ resolved
@@ -16,8 +16,11 @@
 TARGET="${TARGET:-release}"
 COMPILER_CLI="$SCRIPT_PATH/target/$TARGET/compiler-cli"
 
-<<<<<<< HEAD
-export VANILLA=1
+# The VANILLA flag disables all additional features of our compiler that
+# violate the MiniJava language specification
+if [[ -z $CHOCOLATE ]]; then
+    export VANILLA=1
+fi
 
 if [[ $BENCH == "1" ]]; then
     exec $COMPILER_CLI "$@"
@@ -31,12 +34,4 @@
     else
         exec $COMPILER_CLI "$@"
     fi
-=======
-# The VANILLA flag disables all additional features of our compiler that
-# violate the MiniJava language specification
-if [[ -z $CHOCOLATE ]]; then
-    VANILLA=1 exec "$SCRIPT_PATH/target/$TARGET/compiler-cli" "$@"
-else
-    exec "$SCRIPT_PATH/target/$TARGET/compiler-cli" "$@"
->>>>>>> 318fcd05
 fi