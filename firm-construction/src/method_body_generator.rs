--- conflicted
+++ resolved
@@ -543,17 +543,13 @@
                 let num_elts = act_block.new_conv(num_elts, Mode::Ls());
                 let elt_size = self.graph.new_size(Mode::Ls(), elem_ty);
 
-<<<<<<< HEAD
                 let mut alloc_size = act_block.new_mul(num_elts, elt_size).into();
                 if let Some(len_entity) = len_entity {
                     alloc_size = act_block
-                        .new_add(alloc_size, self.graph.new_size(Mode::Is(), len_entity.ty()))
+                        .new_add(alloc_size, self.graph.new_size(Mode::Ls(), len_entity.ty()))
                         .into();
                 }
                 let call_ent = self.runtime.new;
-=======
-                let alloc_size = act_block.new_mul(num_elts, elt_size); // Is Mode::Ls()?
->>>>>>> a7e82df3
                 let call = act_block.new_call(
                     act_block.cur_store(),
                     self.graph.new_address(call_ent),
@@ -1138,6 +1134,7 @@
         act_block.set_store(load.new_proj_m());
         let len = load.new_proj_res(len_entity.ty().mode());
 
+        let idx = act_block.new_conv(idx, Mode::Ls());
         let cmp_with_upper_bound = act_block.new_cmp(idx, len, bindings::ir_relation::Less);
         let CondProjection {
             tr: below_upper_bound,
@@ -1148,7 +1145,7 @@
 
         let cmp_with_lower_bound = upper_bound_holds.new_cmp(
             idx,
-            method_body.graph.new_const(Tarval::zero(Mode::Is())),
+            method_body.graph.new_const(Tarval::zero(Mode::Ls())),
             bindings::ir_relation::GreaterEqual,
         );
         let CondProjection {
@@ -1159,7 +1156,7 @@
         method_body.gen_err_block(
             &[above_upper_bound, below_lower_bound],
             method_body.runtime.array_out_of_bounds,
-            &[idx, len.into()],
+            &[Node::Conv(idx), len.into()],
         );
 
         method_body.graph.new_block(&[within_bounds])
